--- conflicted
+++ resolved
@@ -24,12 +24,8 @@
       "avatar_url": "https://avatars1.githubusercontent.com/u/73885971?v=4",
       "profile": "https://github.com/kevyn-zhang",
       "contributions": [
-<<<<<<< HEAD
-        "bug"
-=======
         "bug",
         "ideas"
->>>>>>> 283a51ac
       ]
     },
     {
@@ -240,10 +236,7 @@
       "profile": "https://liushunyu.github.io/",
       "contributions": [
         "code",
-<<<<<<< HEAD
         "data",
-=======
-        "data"
       ]
     },
     {
@@ -252,7 +245,6 @@
       "avatar_url": "https://avatars.githubusercontent.com/u/44746032?v=4",
       "profile": "https://ravenxrz.github.io",
       "contributions": [
->>>>>>> 283a51ac
         "ideas"
       ]
     }
