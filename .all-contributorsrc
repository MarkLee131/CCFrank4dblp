{
  "files": [
    "README.md"
  ],
  "imageSize": 100,
  "commit": false,
  "contributors": [
    {
      "login": "WenyanLiu",
      "name": "wyliu",
      "avatar_url": "https://avatars.githubusercontent.com/u/16554557?v=4",
      "profile": "https://scholar.google.com/citations?user=a8sqKFkAAAAJ",
      "contributions": [
        "ideas",
        "code",
        "data",
        "doc",
        "maintenance"
      ]
    },
    {
      "login": "kevyn-zhang",
      "name": "kevyn-zhang",
      "avatar_url": "https://avatars1.githubusercontent.com/u/73885971?v=4",
      "profile": "https://github.com/kevyn-zhang",
      "contributions": [
<<<<<<< HEAD
        "bug",
        "ideas"
=======
        "bug"
>>>>>>> fd70e97f
      ]
    },
    {
      "login": "realstolz",
      "name": "Rong Chen",
      "avatar_url": "https://avatars2.githubusercontent.com/u/1779861?v=4",
      "profile": "http://ipads.se.sjtu.edu.cn/rong_chen",
      "contributions": [
        "bug"
      ]
    },
    {
      "login": "junwei-wang",
      "name": "Junwei Wang",
      "avatar_url": "https://avatars1.githubusercontent.com/u/866329?v=4",
      "profile": "http://jwa.ng",
      "contributions": [
        "platform"
      ]
    },
    {
      "login": "ifzh",
      "name": "iFzh",
      "avatar_url": "https://avatars0.githubusercontent.com/u/11475849?v=4",
      "profile": "https://github.com/ifzh",
      "contributions": [
        "bug",
        "ideas"
      ]
    },
    {
      "login": "linwhitehat",
      "name": "lin",
      "avatar_url": "https://avatars3.githubusercontent.com/u/20349381?v=4",
      "profile": "https://linwhitehat.github.io/",
      "contributions": [
        "ideas",
        "bug"
      ]
    },
    {
      "login": "zhuye88",
      "name": "YE ZHU",
      "avatar_url": "https://avatars.githubusercontent.com/u/19607512?v=4",
      "profile": "http://www.yezhu.com.au/",
      "contributions": [
        "bug"
      ]
    },
    {
      "login": "zshhans",
      "name": "zshhans",
      "avatar_url": "https://avatars.githubusercontent.com/u/25279261?v=4",
      "profile": "https://github.com/zshhans",
      "contributions": [
        "bug",
        "code"
      ]
    },
    {
      "login": "Fanchao-Qi",
      "name": "Fanchao Qi",
      "avatar_url": "https://avatars.githubusercontent.com/u/12222818?v=4",
      "profile": "https://github.com/Fanchao-Qi",
      "contributions": [
        "bug"
      ]
    },
    {
      "login": "purplewall1206",
      "name": "ppw",
      "avatar_url": "https://avatars.githubusercontent.com/u/10174153?v=4",
      "profile": "http://www.zi-c.wang",
      "contributions": [
        "code",
        "platform",
        "bug"
      ]
    },
    {
      "login": "neardws",
      "name": "Near",
      "avatar_url": "https://avatars.githubusercontent.com/u/23012163?v=4",
      "profile": "https://www.neardws.com",
      "contributions": [
        "platform"
      ]
    },
    {
      "login": "bo233",
      "name": "bo233",
      "avatar_url": "https://avatars.githubusercontent.com/u/31071399?v=4",
      "profile": "http://bo233.github.io",
      "contributions": [
        "platform"
      ]
    },
    {
      "login": "FunClip",
      "name": "Kai Chen",
      "avatar_url": "https://avatars.githubusercontent.com/u/23724147?v=4",
      "profile": "https://github.com/FunClip",
      "contributions": [
        "code",
        "maintenance",
        "bug"
      ]
    },
    {
      "login": "996787373",
      "name": "Time machine",
      "avatar_url": "https://avatars.githubusercontent.com/u/25929774?v=4",
      "profile": "https://github.com/996787373",
      "contributions": [
        "maintenance",
        "review"
      ]
    },
    {
      "login": "FlyingFog",
      "name": "FlyingFog",
      "avatar_url": "https://avatars.githubusercontent.com/u/39846119?v=4",
      "profile": "https://github.com/FlyingFog",
      "contributions": [
        "code",
        "bug",
        "data"
      ]
    },
    {
      "login": "ViTsing",
      "name": "ViTsing",
      "avatar_url": "https://avatars.githubusercontent.com/u/39085334?v=4",
      "profile": "https://github.com/ViTsing",
      "contributions": [
        "data"
      ]
    },
    {
      "login": "sdtsztom",
      "name": "Tang",
      "avatar_url": "https://avatars.githubusercontent.com/u/26901541?v=4",
      "profile": "https://github.com/sdtsztom",
      "contributions": [
        "data"
      ]
    },
    {
      "login": "ch3n9w",
      "name": "ch3n",
      "avatar_url": "https://avatars.githubusercontent.com/u/40637063?v=4",
      "profile": "https://github.com/ch3n9w",
      "contributions": [
        "platform"
      ]
    },
    {
      "login": "mra42",
      "name": "Marcel R. Ackermann",
      "avatar_url": "https://avatars.githubusercontent.com/u/29752535?v=4",
      "profile": "https://dagstuhl.de/ackermann",
      "contributions": [
        "code",
        "bug"
      ]
    },
    {
      "login": "dozed",
      "name": "Stefan Ollinger",
      "avatar_url": "https://avatars.githubusercontent.com/u/239058?v=4",
      "profile": "https://github.com/dozed",
      "contributions": [
        "code",
        "bug"
      ]
    },
    {
      "login": "KezhengLiu",
      "name": "KezhengLiu",
      "avatar_url": "https://avatars.githubusercontent.com/u/43874813?v=4",
      "profile": "https://github.com/KezhengLiu",
      "contributions": [
        "bug"
      ]
    },
    {
      "login": "Sumsky21",
      "name": "Sumsky21",
      "avatar_url": "https://avatars.githubusercontent.com/u/58537872?v=4",
      "profile": "https://sumsky.top/",
      "contributions": [
        "bug"
      ]
    },
    {
      "login": "lovelxc",
      "name": "lovelxc",
      "avatar_url": "https://avatars.githubusercontent.com/u/48879827?v=4",
      "profile": "https://github.com/lovelxc",
      "contributions": [
        "data"
      ]
    },
    {
      "login": "liushunyu",
      "name": "Shunyu Liu",
      "avatar_url": "https://avatars.githubusercontent.com/u/30792664?v=4",
      "profile": "https://liushunyu.github.io/",
      "contributions": [
        "code",
        "data"
      ]
<<<<<<< HEAD
=======
    },
    {
      "login": "ravenxrz",
      "name": "Raven",
      "avatar_url": "https://avatars.githubusercontent.com/u/44746032?v=4",
      "profile": "https://ravenxrz.github.io",
      "contributions": [
        "ideas"
      ]
>>>>>>> fd70e97f
    }
  ],
  "contributorsPerLine": 7,
  "projectName": "CCFrank4dblp",
  "projectOwner": "WenyanLiu",
  "repoType": "github",
  "repoHost": "https://github.com",
  "skipCi": true,
  "commitConvention": "angular",
  "commitType": "docs"
}<|MERGE_RESOLUTION|>--- conflicted
+++ resolved
@@ -24,12 +24,8 @@
       "avatar_url": "https://avatars1.githubusercontent.com/u/73885971?v=4",
       "profile": "https://github.com/kevyn-zhang",
       "contributions": [
-<<<<<<< HEAD
         "bug",
         "ideas"
-=======
-        "bug"
->>>>>>> fd70e97f
       ]
     },
     {
@@ -242,8 +238,6 @@
         "code",
         "data"
       ]
-<<<<<<< HEAD
-=======
     },
     {
       "login": "ravenxrz",
@@ -253,7 +247,6 @@
       "contributions": [
         "ideas"
       ]
->>>>>>> fd70e97f
     }
   ],
   "contributorsPerLine": 7,
