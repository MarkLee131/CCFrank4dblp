/**
 * MIT License
 *
 * Copyright (c) 2019-2023 WenyanLiu (https://github.com/WenyanLiu/CCFrank4dblp)
 */

const ccfRankList =
<<<<<<< HEAD
    "A	TOCS	ACM Transactions on Computer Systems	/journals/tocs	/journals/tocs/tocs\n" +
    "A	TOS	ACM Transactions on Storage	/journals/tos	/journals/tos/tos\n" +
    "A	TCAD	IEEE Transactions On Computer-Aided Design Of Integrated Circuits And System	/journals/tcad	/journals/tcad/tcad\n" +
    "A	TC	IEEE Transactions on Computers	/journals/tc	/journals/tc/tc\n" +
    "A	TPDS	IEEE Transactions on Parallel and Distributed Systems	/journals/tpds	/journals/tpds/tpds\n" +
    "A	TACO	ACM Transactions on Architecture and Code Optimization	/journals/taco	/journals/taco/taco\n" +
    "B	TAAS	ACM Transactions on Autonomous and Adaptive Systems	/journals/taas	/journals/taas/taas\n" +
    "B	TODAES	ACM Transactions on Design Automation of Electronic Systems	/journals/todaes	/journals/todaes/todaes\n" +
    "B	TECS	ACM Transactions on Embedded Computing Systems	/journals/tecs	/journals/tecs/tecs\n" +
    "B	TRETS	ACM Transactions on Reconfigurable Technology and Systems	/journals/trets	/journals/trets/trets\n" +
    "B	TVLSI	IEEE Transactions on Very Large Scale Integration (VLSI) Systems	/journals/tvlsi	/journals/tvlsi/tvlsi\n" +
    "B	JPDC	Journal of Parallel and Distributed Computing	/journals/jpdc	/journals/jpdc/jpdc\n" +
    "B	JSA	Journal of Systems Architecture: Embedded Software Design	/journals/jsa	/journals/jsa/jsa\n" +
    "B	PARCO	Parallel Computing	/conf/parco	/conf/parco/parco\n" +
    "B		Performance Evaluation: An International Journal	/journals/pe	/journals/pe/pe\n" +
    "C	JETC	ACM Journal on Emerging Technologies in Computing Systems	/journals/jetc	/journals/jetc/jetc\n" +
    "C		Concurrency and Computation: Practice and Experience	/journals/concurrency	/journals/concurrency/concurrency\n" +
    "C	DC	Distributed Computing	/journals/dc	/journals/dc/dc\n" +
    "C	FGCS	Future Generation Computer Systems	/journals/fgcs	/journals/fgcs/fgcs\n" +
    "C	TCC	IEEE Transactions on Cloud Computing	/journals/tcc	/journals/tcc/tcc\n" +
    "C	Integration	Integration, the VLSI Journal	/journals/integration	/journals/integration/integration\n" +
    "C	JETTA	Journal of Electronic Testing-Theory and Applications	/journals/et	/journals/et/et\n" +
    "C	JGC	The Journal of Grid computing	/journals/grid	/journals/grid/grid\n" +
    "C	RTS	Real-Time Systems	/journals/rts	/journals/rts/rts\n" +
    "C	TJSC	The Journal of Supercomputing	/journals/tjs	/journals/tjs/tjs\n" +
    "C	TCASI	IEEE Transactions on Circuits and Systems I: Regular Papers	/journals/tcasI	/journals/tcasI/tcasI\n" +
    "C	CCF-THPC	CCF Transactions on High Performance Computing	/journals/ccfthpc	/journals/ccfthpc/ccfthpc\n" +
    "C	TSUSC	IEEE Transactions on Sustainable Computing	/journals/tsusc	/journals/tsusc/tsusc\n" +
    "A	PPoPP	ACM SIGPLAN Symposium on Principles & Practice of Parallel Programming	/conf/ppopp	/conf/ppopp/ppopp\n" +
    "A	FAST	Conference on File and Storage Technologies	/conf/fast	/conf/fast/fast\n" +
    "A	DAC	Design Automation Conference	/conf/dac	/conf/dac/dac\n" +
    "A	HPCA	High-Performance Computer Architecture	/conf/hpca	/conf/hpca/hpca\n" +
    "A	MICRO	IEEE/ACM International Symposium on Microarchitecture	/conf/micro	/conf/micro/micro\n" +
    "A	SC	International Conference for High Performance Computing, Networking, Storage, and Analysis	/conf/sc	/conf/sc/sc\n" +
    "A	ASPLOS	International Conference on Architectural Support for Programming Languages and Operating Systems	/conf/asplos	/conf/asplos/asplos\n" +
    "A	ISCA	International Symposium on Computer Architecture	/conf/isca	/conf/isca/isca\n" +
    "A	USENIX ATC	USENIX Annual Technical Conference	/conf/usenix	/conf/usenix/usenix\n" +
    "A	EuroSys	European Conference on Computer Systems	/conf/eurosys	/conf/eurosys/eurosys\n" +
    "B	SOCC	ACM Symposium on Cloud Computing	/conf/cloud	/conf/cloud/socc\n" +
    "B	SPAA	ACM Symposium on Parallelism in Algorithms and Architectures	/conf/spaa	/conf/spaa/spaa\n" +
    "B	PODC	ACM Symposium on Principles of Distributed Computing	/conf/podc	/conf/podc/podc\n" +
    "B	FPGA	ACM/SIGDA International Symposium on Field-Programmable Gate Arrays	/conf/fpga	/conf/fpga/fpga\n" +
    "B	CGO	Code Generation and Optimization	/conf/cgo	/conf/cgo/cgo\n" +
    "B	DATE	Design, Automation & Test in Europe	/conf/date	/conf/date/date\n" +
    "B	HOT CHIPS	ACM Symposium on High Performance Chips	/conf/hotchips	/conf/hotchips/hotchips\n" +
    "B	CLUSTER	IEEE International Conference on Cluster Computing	/conf/cluster	/conf/cluster/cluster\n" +
    "B	ICCD	International Conference on Computer Design	/conf/iccd	/conf/iccd/iccd\n" +
    "B	ICCAD	International Conference on Computer-Aided Design	/conf/iccad	/conf/iccad/iccad\n" +
    "B	ICDCS	International Conference on Distributed Computing Systems	/conf/icdcs	/conf/icdcs/icdcs\n" +
    "B	CODES+ISSS	International Conference on Hardware/Software Co-design and System Synthesis	/conf/codes	/conf/codes/codes\n" +
    "B	HiPEAC	International Conference on High Performance and Embedded Architectures and Compilers	/conf/hipeac	/conf/hipeac/hipeac\n" +
    "B	SIGMETRICS	International Conference on Measurement and Modeling of Computer Systems	/conf/sigmetrics	/conf/sigmetrics/sigmetrics\n" +
    "B	PACT	International Conference on Parallel Architectures and Compilation Techniques	/conf/IEEEpact	/conf/IEEEpact/pact\n" +
    "B	PACT	International Conference on Parallel Architectures and Compilation Techniques	/conf/IEEEpact	/conf/IEEEpact/IEEEpact\n" +
    "B	ICPP	International Conference on Parallel Processing	/conf/icpp	/conf/icpp/icpp\n" +
    "B	ICS	International Conference on Supercomputing	/conf/ics	/conf/ics/ics\n" +
    "B	VEE	International Conference on Virtual Execution Environments	/conf/vee	/conf/vee/vee\n" +
    "B	IPDPS	International Parallel & Distributed Processing Symposium	/conf/ipps	/conf/ipps/ipdps\n" +
    "B	Performance	International Symposium on Computer Performance, Modeling, Measurements and Evaluation	/conf/performance	/conf/performance/performance\n" +
    "B	HPDC	International Symposium on High Performance Distributed Computing	/conf/hpdc	/conf/hpdc/hpdc\n" +
    "B	ITC	International Test Conference	/conf/itc	/conf/itc/itc\n" +
    "B	LISA	Large Installation system Administration Conference	/conf/lisa	/conf/lisa/lisa\n" +
    "B	MSST	Mass Storage Systems and Technologies	/conf/mss	/conf/mss/msst\n" +
    "B	RTAS	Real-Time and Embedded Technology and Applications Symposium	/conf/rtas	/conf/rtas/rtas\n" +
    "B	Euro-Par	European Conference on Parallel and Distributed Computing	/conf/europar	/conf/europar/europar\n" +
    "C	CF	ACM International Conference on Computing Frontiers	/conf/cf	/conf/cf/cf\n" +
    "C	SYSTOR	ACM International Systems and Storage Conference	/conf/systor	/conf/systor/systor\n" +
    "C	NOCS	ACM/IEEE International Symposium on Networks-on-Chip	/conf/nocs	/conf/nocs/nocs\n" +
    "C	ASAP	Application-Specific Systems, Architectures, and Processors	/conf/asap	/conf/asap/asap\n" +
    "C	ASP-DAC	Asia and South Pacific Design Automation Conference	/conf/aspdac	/conf/aspdac/aspdac\n" +
    "C	ETS	European Test Symposium	/conf/ets	/conf/ets/ets\n" +
    "C	FPL	Field Programmable Logic and Applications	/conf/fpl	/conf/fpl/fpl\n" +
    "C	FCCM	Field-Programmable Custom Computing Machines	/conf/fccm	/conf/fccm/fccm\n" +
    "C	GLSVLSI	Great Lakes Symposium on VLSI	/conf/glvlsi	/conf/glvlsi/glvlsi\n" +
    "C	ATS	IEEE Asian Test Symposium	/conf/ats	/conf/ats/ats\n" +
    "C	HPCC	IEEE International Conference on High Performance Computing and Communications	/conf/hpcc	/conf/hpcc/hpcc\n" +
    "C	HiPC	IEEE International Conference on High Performance Computing, Data and Analytics	/conf/hipc	/conf/hipc/hipc\n" +
    "C	MASCOTS	IEEE International Symposium on Modeling, Analysis, and Simulation of Computer and Telecommunication Systems	/conf/mascots	/conf/mascots/mascots\n" +
    "C	ISPA	IEEE International Symposium on Parallel and Distributed Processing with Applications	/conf/ispa	/conf/ispa/ispa\n" +
    "C	CCGRID	IEEE/ACM International Symposium on Cluster, Cloud and Grid Computing	/conf/ccgrid	/conf/ccgrid/ccgrid\n" +
    "C	NPC	IFIP International Conference on Network and Parallel Computing	/conf/npc	/conf/npc/npc\n" +
    "C	ICA3PP	International Conference on Algorithms and Architectures for Parallel Processing	/conf/ica3pp	/conf/ica3pp/ica3pp\n" +
    "C	CASES	International Conference on Compilers, Architectures, and Synthesis for Embedded Systems	/conf/cases	/conf/cases/cases\n" +
    "C	FPT	International Conference on Field-Programmable Technology	/conf/fpt	/conf/icfpt/icfpt\n" +
    "C	FPT	International Conference on Field-Programmable Technology	/conf/fpt	/conf/fpt/fpt\n" +
    "C	ICPADS	International Conference on Parallel and Distributed Systems	/conf/icpads	/conf/icpads/icpads\n" +
    "C	ISCAS	International Symposium on Circuits and Systems	/conf/iscas	/conf/iscas/iscas\n" +
    "C	ISLPED	International Symposium on Low Power Electronics and Design	/conf/islped	/conf/islped/islped\n" +
    "C	ISPD	International Symposium on Physical Design	/conf/ispd	/conf/ispd/ispd\n" +
    "C	HotI	Symposium on High-Performance Interconnects	/conf/hoti	/conf/hoti/hoti\n" +
    "C	VTS	VLSI Test Symposium	/conf/vts	/conf/vts/vts\n" +
    "C	ITC-Asia	International Test Conference in Asia	/conf/itc-asia	/conf/itc-asia/itc-asia\n" +
    "A	JSAC	IEEE Journal of Selected Areas in Communications	/journals/jsac	/journals/jsac/jsac\n" +
    "A	TMC	IEEE Transactions on Mobile Computing	/journals/tmc	/journals/tmc/tmc\n" +
    "A	TON	IEEE/ACM Transactions on Networking	/journals/ton	/journals/ton/ton\n" +
    "B	TOIT	ACM Transactions on Internet Technology	/journals/toit	/journals/toit/toit\n" +
    "B	TOMCCAP	ACM Transactions on Multimedia Computing, Communications and Applications	/journals/tomccap	/journals/tomccap/tomccap\n" +
    "B	TOSN	ACM Transactions on Sensor Networks	/journals/tosn	/journals/tosn/tosn\n" +
    "B	CN	Computer Networks	/journals/cn	/journals/cn/cn\n" +
    "B	TCOM	IEEE Transactions on Communications	/journals/tcom	/journals/tcom/tcom\n" +
    "B	TWC	IEEE Transactions on Wireless Communications	/journals/twc	/journals/twc/twc\n" +
    "C		Ad hoc Networks	/journals/adhoc	/journals/adhoc/adhoc\n" +
    "C	CC	Computer Communications	/journals/comcom	/journals/comcom/comcom\n" +
    "C	TNSM	IEEE Transactions on Network and Service Management	/journals/tnsm	/journals/tnsm/tnsm\n" +
    "C		IET Communications	/journals/iet-com	/journals/iet-com/iet-com\n" +
    "C	JNCA	Journal of Network and Computer Applications	/journals/jnca	/journals/jnca/jnca\n" +
    "C	MONET	Mobile Networks & Applications	/journals/monet	/journals/monet/monet\n" +
    "C		Networks	/journals/networks	/journals/networks/networks\n" +
    "C	PPNA	Peer-to-Peer Networking and Applications	/journals/ppna	/journals/ppna/ppna\n" +
    "C	WCMC	Wireless Communications & Mobile Computing	/journals/wicomm	/journals/wicomm/wicomm\n" +
    "C		Wireless Networks	/journals/winet	/journals/winet/winet\n" +
    "C	IOT	IEEE Internet of Things Journal	/journals/iot	/journals/iot/iot\n" +
    "A	SIGCOMM	ACM International Conference on Applications, Technologies, Architectures, and Protocols for Computer Communication	/conf/sigcomm	/conf/sigcomm/sigcomm\n" +
    "A	MobiCom	ACM International Conference on Mobile Computing and Networking	/conf/mobicom	/conf/mobicom/mobicom\n" +
    "A	INFOCOM	IEEE International Conference on Computer Communications	/conf/infocom	/conf/infocom/infocom\n" +
    "A	NSDI	Symposium on Network System Design and Implementation	/conf/nsdi	/conf/nsdi/nsdi\n" +
    "B	SenSys	ACM Conference on Embedded Networked Sensor Systems	/conf/sensys	/conf/sensys/sensys\n" +
    "B	CoNEXT	ACM International Conference on emerging Networking EXperiments and Technologies	/conf/conext	/conf/conext/conext\n" +
    "B	SECON	IEEE Communications Society Conference on Sensor and Ad Hoc Communications and Networks	/conf/secon	/conf/secon/secon\n" +
    "B	IPSN	International Conference on Information Processing in Sensor Networks	/conf/ipsn	/conf/ipsn/ipsn\n" +
    "B	MobiSys	International Conference on Mobile Systems, Applications, and Services	/conf/mobisys	/conf/mobisys/mobisys\n" +
    "B	ICNP	International Conference on Network Protocols	/conf/icnp	/conf/icnp/icnp\n" +
    "B	MobiHoc	International Symposium on Mobile Ad Hoc Networking and Computing	/conf/mobihoc	/conf/mobihoc/mobihoc\n" +
    "B	NOSSDAV	International Workshop on Network and Operating System Support for Digital Audio and Video	/conf/nossdav	/conf/nossdav/nossdav\n" +
    "B	IWQoS	International Workshop on Quality of Service	/conf/iwqos	/conf/iwqos/iwqos\n" +
    "B	IMC	Internet Measurement Conference	/conf/imc	/conf/imc/imc\n" +
    "C	ANCS	Architectures for Networking and Communications Systems	/conf/ancs	/conf/ancs/ancs\n" +
    "C	APNOMS	Asia-Pacific Network Operations and Management Symposium	/conf/apnoms	/conf/apnoms/apnoms\n" +
    "C	FORTE	Formal Techniques for Networked and Distributed Systems	/conf/forte	/conf/forte/forte\n" +
    "C	LCN	IEEE Conference on Local Computer Networks	/conf/lcn	/conf/lcn/lcn\n" +
    "C	GLOBECOM	IEEE Global Communications Conference	/conf/globecom	/conf/globecom/globecom\n" +
    "C	ICC	IEEE International Conference on Communications	/conf/icc	/conf/icc/icc\n" +
    "C	ICCCN	IEEE International Conference on Computer Communications and Networks	/conf/icccn	/conf/icccn/icccn\n" +
    "C	MASS	IEEE International Conference on Mobile Ad-hoc and Sensor Systems	/conf/mass	/conf/mass/mass\n" +
    "C	P2P	IEEE International Conference on P2P Computing	/conf/p2p	/conf/p2p/p2p\n" +
    "C	IPCCC	IEEE International Performance Computing and Communications Conference	/conf/ipccc	/conf/ipccc/ipccc\n" +
    "C	WoWMoM	IEEE International Symposium on a World of Wireless Mobile and Multimedia Networks	/conf/wowmom	/conf/wowmom/wowmom\n" +
    "C	ISCC	IEEE Symposium on Computers and Communications	/conf/iscc	/conf/iscc/iscc\n" +
    "C	WCNC	IEEE Wireless Communications & Networking Conference	/conf/wcnc	/conf/wcnc/wcnc\n" +
    "C	Networking	IFIP International Conferences on Networking	/conf/networking	/conf/networking/networking\n" +
    "C	IM	IFIP/IEEE International Symposium on Integrated Network Management	/conf/im	/conf/im/im\n" +
    "C	MSN	International Conference on Mobile Ad-hoc and Sensor Networks	/conf/msn	/conf/msn/msn\n" +
    "C	MSWiM	International Conference on Modeling, Analysis and Simulation of Wireless and Mobile Systems	/conf/mswim	/conf/mswim/mswim\n" +
    "C	WASA	International Conference on Wireless Algorithms, Systems, and Applications	/conf/wasa	/conf/wasa/wasa\n" +
    "C	HotNets	The Workshop on Hot Topics in Networks	/conf/hotnets	/conf/hotnets/hotnets\n" +
    "C	APNet	Asia-Pacific Workshop on Networking	/conf/apnet	/conf/apnet/apnet\n" +
    "A	TDSC	IEEE Transactions on Dependable and Secure Computing	/journals/tdsc	/journals/tdsc/tdsc\n" +
    "A	TIFS	IEEE Transactions on Information Forensics and Security	/journals/tifs	/journals/tifs/tifs\n" +
    "A		Journal of Cryptology	/journals/joc	/journals/joc/joc\n" +
    "B	TOPS	ACM Transactions on Privacy and Security	/journals/tissec	/journals/tissec/tissec\n" +
    "B		Computers & Security	/journals/compsec	/journals/compsec/compsec\n" +
    "B		Designs, Codes and Cryptography	/journals/dcc	/journals/dcc/dcc\n" +
    "B	JCS	Journal of Computer Security	/journals/jcs	/journals/jcs/jcs\n" +
    "C	CLSR	Computer Law and Security Review	/journals/clsr	/journals/clsr/clsr\n" +
    "C		EURASIP Journal on Information Security	/journals/ejisec	/journals/ejisec/ejisec\n" +
    "C		IET Information Security	/journals/iet-ifs	/journals/iet-ifs/iet-ifs\n" +
    "C	IMCS	Information Management & Computer Security	/journals/imcs	/journals/imcs/imcs\n" +
    "C	IJICS	International Journal of Information and Computer Security	/journals/ijics	/journals/ijics/ijics\n" +
    "C	IJISP	International Journal of Information Security and Privacy	/journals/ijisp	/journals/ijisp/ijisp\n" +
    "C	JISA	Journal of Information Security and Application	/journals/istr	/journals/istr/istr\n" +
    "C	SCN	Security and Communication Networks	/journals/scn	/journals/scn/scn\n" +
    "C		Cybersecurity	/journals/cybersec	/journals/cybersec/cybersec\n" +
    "A	CCS	ACM Conference on Computer and Communications Security	/conf/ccs	/conf/ccs/ccs\n" +
    "A	EUROCRYPT	European Cryptology Conference	/conf/eurocrypt	/conf/eurocrypt/eurocrypt\n" +
    "A	S&P	IEEE Symposium on Security and Privacy	/conf/sp	/conf/sp/sp\n" +
    "A	CRYPTO	International Cryptology Conference	/conf/crypto	/conf/crypto/crypto\n" +
    "A	USENIX Security	Usenix Security Symposium	/conf/uss	/conf/uss/uss\n" +
    "A	NDSS	ISOC Network and Distributed System Security Symposium	/conf/ndss	/conf/ndss/ndss\n" +
    "B	ACSAC	Annual Computer Security Applications Conference	/conf/acsac	/conf/acsac/acsac\n" +
    "B	ASIACRYPT	Annual International Conference on the Theory and Application of Cryptology and Information Security	/conf/asiacrypt	/conf/asiacrypt/asiacrypt\n" +
    "B	ESORICS	European Symposium on Research in Computer Security	/conf/esorics	/conf/esorics/esorics\n" +
    "B	FSE	Fast Software Encryption	/conf/fse	/conf/fse/fse\n" +
    "B	CSFW	IEEE Computer Security Foundations Workshop	/conf/csfw	/conf/csfw/csfw\n" +
    "B	SRDS	IEEE International Symposium on Reliable Distributed Systems	/conf/srds	/conf/srds/srds\n" +
    "B	CHES	International Conference on Cryptographic Hardware and Embedded Systems	/conf/ches	/conf/ches/ches\n" +
    "B	DSN	International Conference on Dependable Systems and Networks	/conf/dsn	/conf/dsn/dsn\n" +
    "B	RAID	International Symposium on Recent Advances in Intrusion Detection	/conf/raid	/conf/raid/raid\n" +
    "B	PKC	International Workshop on Practice and Theory in Public Key Cryptography	/conf/pkc	/conf/pkc/pkc\n" +
    "B	TCC	Theory of Cryptography Conference	/conf/tcc	/conf/tcc/tcc\n" +
    "C	WiSec	ACM Conference on Security and Privacy in Wireless and Mobile Networks	/conf/wisec	/conf/wisec/wisec\n" +
    "C	SACMAT	ACM Symposium on Access Control Models and Technologies	/conf/sacmat	/conf/sacmat/sacmat\n" +
    "C	DRM	ACM Workshop on Digital Rights Management	/conf/drm	/conf/drm/drm\n" +
    "C	IH&MMSec	ACM Workshop on Information Hiding and Multimedia Security	/conf/ih	/conf/ih/ihmmsec\n" +
    "C	IH&MMSec	ACM Workshop on Information Hiding and Multimedia Security	/conf/ih	/conf/ih/ih\n" +
    "C	ACNS	Applied Cryptography and Network Security	/conf/acns	/conf/acns/acns\n" +
    "C	AsiaCCS	Asia Conference on Computer and Communications Security	/conf/asiaccs	/conf/ccs/asiaccs\n" +
    "C	AsiaCCS	Asia Conference on Computer and Communications Security	/conf/asiaccs	/conf/asiaccs/asiaccs\n" +
    "C	ACISP	AustralasiaConferenceonInformation SecurityandPrivacy	/conf/acisp	/conf/acisp/acisp\n" +
    "C	CT-RSA	RSA Conference, Cryptographers' Track	/conf/ctrsa	/conf/ctrsa/ctrsa\n" +
    "C	DIMVA	Detection of Intrusions and Malware &Vulnerability Assessment	/conf/dimva	/conf/dimva/dimva\n" +
    "C	DFRWS	Digital Forensic Research Workshop	/conf/dfrws	/conf/dfrws/dfrws\n" +
    "C	FC	Financial Cryptography and Data Security	/conf/fc	/conf/fc/fc\n" +
    "C	TrustCom	IEEE International Conference on Trust,Security and Privacy in Computing and Communications	/conf/trustcom	/conf/trustcom/trustcom\n" +
    "C	SEC	IFIP International Information Security Conference	/conf/sec	/conf/sec/sec\n" +
    "C	IFIP WG 11.9	IFIP WG 11.9 International Conference on Digital Forensics	/conf/ifip11-9	/conf/ifip11-9/df\n" +
    "C	ISC	Information Security Conference	/conf/isw	/conf/isw/isc\n" +
    "C	ISC	Information Security Conference	/conf/isw	/conf/isw/isw\n" +
    "C	ICDF2C	International Conference on Digital Forensics & Cyber Crime	/conf/icdf2c	/conf/icdf2c/icdf2c\n" +
    "C	ICICS	International Conference on Information and Communications Security	/conf/icics	/conf/icics/icics\n" +
    "C	SecureComm	International Conference on Security and Privacy in Communication Networks	/conf/securecomm	/conf/securecomm/securecomm\n" +
    "C	NSPW	New Security Paradigms Workshop	/conf/nspw	/conf/nspw/nspw\n" +
    "C	PAM	Passive and Active Measurement Conference	/conf/pam	/conf/pam/pam\n" +
    "C	PETS	Privacy Enhancing Technologies Symposium	/conf/pet	/conf/pet/pets\n" +
    "C	PETS	Privacy Enhancing Technologies Symposium	/conf/pet	/conf/pet/pet\n" +
    "C	SAC	Selected Areas in Cryptography	/conf/sacrypt	/conf/sacrypt/sacrypt\n" +
    "C	SOUPS	Symposium On Usable Privacy and Security	/conf/soups	/conf/soups/soups\n" +
    "C	HotSec	USENIX Workshop on Hot Topics in Security	/conf/uss/	/conf/uss/hotsec\n" +
    "C	EuroS&P	IEEE European Symposium on Security and Privacy	/conf/eurosp	/conf/eurosp/eurosp\n" +
    "C	Inscrypt	International Conference on Information Security and Cryptology	/conf/icisc	/conf/icisc/icisc\n" +
    "A	TOPLAS	ACM Transactions on Programming Languages & Systems	/journals/toplas	/journals/toplas/toplas\n" +
    "A	TOSEM	ACM Transactions on Software Engineering and Methodology	/journals/tosem	/journals/tosem/tosem\n" +
    "A	TSE	IEEE Transactions on Software Engineering	/journals/tse	/journals/tse/tse\n" +
    "A	TSC	IEEE Transactions on Service Computing	/journals/tsc	/journals/tsc/tsc\n" +
    "B	ASE	Automated Software Engineering	/journals/ase	/journals/ase/ase\n" +
    "B	ESE	Empirical Software Engineering	/journals/ese	/journals/ese/ese\n" +
    "B	IETS	IET Software	/journals/iee	/journals/iee/iee-s\n" +
    "B	IST	Information and Software Technology	/journals/infsof	/journals/infsof/infsof\n" +
    "B	JFP	Journal of Functional Programming	/journals/jfp	/journals/jfp/jfp\n" +
    "B		Journal of Software: Evolution and Process	/journals/smr	/journals/smr/smr\n" +
    "B	JSS	Journal of Systems and Software	/journals/jss	/journals/jss/jss\n" +
    "B	RE	Requirements Engineering	/journals/re	/journals/re/re\n" +
    "B	SCP	Science of Computer Programming	/journals/scp	/journals/scp/scp\n" +
    "B	SoSyM	Software and System Modeling	/journals/sosym	/journals/sosym/sosym\n" +
    "B	STVR	Software Testing, Verification and Reliability	/journals/stvr	/journals/stvr/stvr\n" +
    "B	SPE	Software: Practice and Experience	/journals/spe	/journals/spe/spe\n" +
    "C	CL	Computer Languages, Systems and Structures	/journals/cl	/journals/cl/cl\n" +
    "C	IJSEKE	International Journal on Software Engineering and Knowledge Engineering	/journals/ijseke	/journals/ijseke/ijseke\n" +
    "C	STTT	International Journal on Software Tools for Technology Transfer	/journals/sttt	/journals/sttt/sttt\n" +
    "C	JLAP	Journal of Logic and Algebraic Programming	/journals/jlap	/journals/jlap/jlap\n" +
    "C	JLAP	Journal of Logic and Algebraic Programming	/journals/jlap	/journals/jlp/jlp\n" +
    "C	JWE	Journal of Web Engineering	/journals/jwe	/journals/jwe/jwe\n" +
    "C	SOCA	Service Oriented Computing and Applications	/journals/soca	/journals/soca/soca\n" +
    "C	SQJ	Software Quality Journal	/journals/sqj	/journals/sqj/sqj\n" +
    "C	TPLP	Theory and Practice of Logic Programming	/journals/tplp	/journals/tplp/tplp\n" +
    "C	PACM PL	Proceedings of the ACM on Programming Languages	/journals/pacmpl	/journals/pacmpl/pacmpl\n" +
    "A	PLDI	ACM SIGPLAN Symposium on Programming Language Design & Implementation	/conf/pldi	/conf/pldi/pldi\n" +
    "A	POPL	ACM SIGPLAN-SIGACT Symposium on Principles of Programming Languages	/conf/popl	/conf/popl/popl\n" +
    "A	FSE/ESEC	ACM SIGSOFT Symposium on the Foundation of Software Engineering/ European Software Engineering Conference	/conf/sigsoft	/conf/sigsoft/fse\n" +
    "A	FSE 	ACM INTERNATIONAL CONFERENCE ON THE FOUNDATIONS OF SOFTWARE ENGINEERING	/conf/sigsoft	/conf/sigsoft/fse\n" +
    "A	SOSP	ACM Symposium on Operating Systems Principles	/conf/sosp	/conf/sosp/sosp\n" +
    "A	OOPSLA	Conference on Object-Oriented Programming Systems, Languages,and Applications	/conf/oopsla	/conf/oopsla/oopsla\n" +
    "A	ASE	International Conference on Automated Software Engineering	/conf/kbse	/conf/kbse/ase\n" +
    "A	ASE	International Conference on Automated Software Engineering	/conf/kbse	/conf/kbse/	/conf/kbse/kbse\n" +
    "A	ICSE	International Conference on Software Engineering	/conf/icse	/conf/icse/icse\n" +
    "A	ISSTA	International Symposium on Software Testing and Analysis	/conf/issta	/conf/issta/issta\n" +
    "A	OSDI	USENIX Symposium on Operating Systems Design and Implementations	/conf/osdi	/conf/osdi/osdi\n" +
    "A	FM	International Symposium on Formal Methods	/conf/fm	/conf/fm/fm\n" +
    "B	ECOOP	European Conference on Object-Oriented Programming	/conf/ecoop	/conf/ecoop/ecoop\n" +
    "B	ETAPS	European Joint Conferences on Theory and Practice of Software	/conf/etaps	/conf/esop/esop\n" +
    "B	ETAPS	European Joint Conferences on Theory and Practice of Software	/conf/etaps	/conf/fase/fase\n" +
    "B	ETAPS	European Joint Conferences on Theory and Practice of Software	/conf/etaps	/conf/fossacs/fossacs\n" +
    "B	ETAPS	European Joint Conferences on Theory and Practice of Software	/conf/etaps	/conf/tacas/tacas\n" +
    "B	ETAPS	European Joint Conferences on Theory and Practice of Software	/conf/etaps	/conf/post/post\n" +
    "B	ETAPS	European Joint Conferences on Theory and Practice of Software	/conf/etaps	/conf/spin/spin\n" +
    "B	ICPC	IEEE International Conference on Program Comprehension	/conf/iwpc	/conf/iwpc/icpc\n" +
    "B	ICPC	IEEE International Conference on Program Comprehension	/conf/iwpc	/conf/iwpc/iwpc\n" +
    "B	RE	IEEE International Requirement Engineering Conference	/conf/re	/conf/re/re\n" +
    "B	RE	IEEE International Requirement Engineering Conference	/conf/re	/conf/icre/icre\n" +
    "B	CAiSE	International Conference on Advanced Information Systems Engineering	/conf/caise	/conf/caise/caise\n" +
    "B	ICFP	International Conference on Function Programming	/conf/icfp	/conf/icfp/icfp\n" +
    "B	LCTES	International Conference on Languages,Compilers, Tools and Theory for Embedded Systems	/conf/lctrts	/conf/lctrts/lctes\n" +
    "B	MoDELS	International Conference on Model Driven Engineering Languages and Systems	/conf/models	/conf/models/models\n" +
    "B	CP	International Conference on Principles and Practice of Constraint Programming	/conf/cp	/conf/cp/cp\n" +
    "B	ICSOC	International Conference on Service Oriented Computing	/conf/icsoc	/conf/icsoc/icsoc\n" +
    "B	SANER	International Conference on Software Analysis, Evolution, and Reengineering	/conf/wcre	/conf/wcre/saner\n" +
    "B	SANER	International Conference on Software Analysis, Evolution, and Reengineering	/conf/wcre	/conf/wcre/wcre\n" +
    "B	ICSME	International Conference on Software Maintenance and Evolution	/conf/icsm	/conf/icsm/icsme\n" +
    "B	ICSME	International Conference on Software Maintenance and Evolution	/conf/icsm	/conf/icsm/icsm\n" +
    "B	VMCAI	International Conference on Verification,Model Checking, and Abstract Interpretation	/conf/vmcai	/conf/vmcai/vmcai\n" +
    "B	ICWS	International Conference on Web Services(Research Track)	/conf/icws	/conf/icws/icws\n" +
    "B	Middleware	International Middleware Conference	/conf/middleware	/conf/middleware/middleware\n" +
    "B	SAS	International Static Analysis Symposium	/conf/sas	/conf/sas/sas\n" +
    "B	ESEM	International Symposium on Empirical Software Engineering and Measurement	/conf/esem	/conf/esem/esem\n" +
    "B	ISSRE	International Symposium on Software Reliability Engineering	/conf/issre	/conf/issre/issre\n" +
    "B	HotOS	USENIX Workshop on Hot Topics in Operating Systems	/conf/hotos	/conf/hotos/hotos\n" +
    "C	PEPM	ACM SIGPLAN Workshop on Partial Evaluation and Program Manipulation	/conf/pepm	/conf/pepm/pepm\n" +
    "C	PASTE	ACMSIGPLAN-SIGSOFT Workshop on Program Analysis for Software Tools and Engineering	/conf/paste	/conf/paste/paste\n" +
    "C	APLAS	Asian Symposium on Programming Languages and Systems	/conf/aplas	/conf/aplas/aplas\n" +
    "C	APSEC	Asia-Pacific Software Engineering Conference	/conf/apsec	/conf/apsec/apsec\n" +
    "C	EASE	Evaluation and Assessment in Software Engineering	/conf/ease	/conf/ease/ease\n" +
    "C	ICECCS	IEEE International Conference on Engineering of Complex Computer Systems	/conf/iceccs	/conf/iceccs/iceccs\n" +
    "C	ICST	IEEE International Conference on Software Testing, Verification and Validation	/conf/icst	/conf/icst/icst\n" +
    "C	ISPASS	IEEE International Symposium on Performance Analysis of Systems and Software	/conf/ispass	/conf/ispass/ispass\n" +
    "C	SCAM	IEEE International Working Conference on Source Code Analysis and Manipulation	/conf/scam	/conf/scam/scam\n" +
    "C	COMPSAC	International Computer Software and Applications Conference	/conf/compsac	/conf/compsac/compsac\n" +
    "C	ICFEM	International Conference on Formal Engineering Methods	/conf/icfem	/conf/icfem/icfem\n" +
    "C	TOOLS	International Conference on Objects, Models, Components, Patterns	/conf/tools	/conf/tools/tools\n" +
    "C	QSIC	International Conference on Quality Software	/conf/qsic	/conf/qsic/qsic\n" +
    "C	SCC	International Conference on Service Computing	/conf/IEEEscc	/conf/IEEEscc/scc\n" +
    "C	ICSSP	International Conference on Software and System Process	/conf/ispw	/conf/ispw/icssp\n" +
    "C	ICSSP	International Conference on Software and System Process	/conf/ispw	/conf/ispw/icsp\n" +
    "C	SEKE	International Conference on Software Engineering and Knowledge Engineering	/conf/seke	/conf/seke/seke\n" +
    "C	QRS	International Conference on Software Quality, Reliability and Security	/conf/qrs	/conf/qrs/qrs\n" +
    "C	ICSR	International Conference on Software Reuse	/conf/icsr	/conf/icsr/icsr\n" +
    "C	ICWE	International Conference on Web Engineering	/conf/icwe	/conf/icwe/icwe\n" +
    "C	SPIN	International SPIN Workshop on Model Checking of Software	/conf/spin	/conf/spin/spin\n" +
    "C	ATVA	International Symposium on Automated Technology for Verification and Analysis	/conf/atva	/conf/atva/atva\n" +
    "C	LOPSTR	International Symposium on Logic-based Program Synthesis and Transformation	/conf/lopstr	/conf/lopstr/lopstr\n" +
    "C	TASE	International Symposium on Theoretical Aspects of Software Engineering	/conf/tase	/conf/tase/tase\n" +
    "C	MSR	Mining Software Repositories	/conf/msr	/conf/msr/msr\n" +
    "C	REFSQ	Requirements Engineering: Foundation for Software Quality	/conf/refsq	/conf/refsq/refsq\n" +
    "C	WICSA	Working IEEE/IFIP Conference on Software Architecture	/conf/wicsa	/conf/wicsa/wicsa\n" +
    "C	Internetware	The Asia-Pacific Symposium on Internetware	/conf/internetware	/conf/internetware/internetware\n" +
    "C	RV	International Conference on Runtime Verification	/conf/rv	/conf/rv/rv\n" +
    "A 	TODS	ACM Transactions on Database Systems	/journals/tods	/journals/tods/tods\n" +
    "A 	TOIS	ACM Transactions on Information Systems	/journals/tois	/journals/tois/tois\n" +
    "A 	TKDE	IEEE Transactions on Knowledge and Data Engineering	/journals/tkde	/journals/tkde/tkde\n" +
    "A 	VLDBJ	The VLDB Journal	/journals/vldb	/journals/vldb/vldb\n" +
    "B	TKDD	ACM Transactions on Knowledge Discovery from Data	/journals/tkdd	/journals/tkdd/tkdd\n" +
    "B	TWEB	ACM Transactions on the Web	/journals/tweb	/journals/tweb\n" +
    "B	AEI	Advanced Engineering Informatics	/journals/aei	/journals/aei/aei\n" +
    "B	DKE	Data and Knowledge Engineering	/journals/dke	/journals/dke/dke\n" +
    "B	DMKD	Data Mining and Knowledge Discovery	/journals/datamine	/journals/datamine/datamine\n" +
    "B	EJIS	European Journal of Information Systems	/journals/ejis	/journals/ejis/ejis\n" +
    "B		GeoInformatica	/journals/geoinformatica	/journals/geoinformatica/geoinformatica\n" +
    "B	IPM	Information Processing and Management	/journals/ipm	/journals/ipm/ipm\n" +
    "B		Information Sciences	/journals/isci	/journals/isci/isci\n" +
    "B	IS	Information Systems	/journals/is	/journals/is/is\n" +
    "B	JASIST	Journal of the American Society for Information Science and Technology	/journals/jasis	/journals/jasis/jasis\n" +
    "B	JWS	Journal of Web Semantics	/journals/ws	/journals/ws/ws\n" +
    "B	KAIS	Knowledge and Information Systems	/journals/kais	/journals/kais/kais\n" +
    "C	DPD	Distributed and Parallel Databases	/journals/dpd	/journals/dpd/dpd\n" +
    "C	I&M	Information and Management	/journals/iam	/journals/iam/iam\n" +
    "C	IPL	Information Processing Letters	/journals/ipl	/journals/ipl/ipl\n" +
    "C	IR	Information Retrieval Journal	/journals/ir	/journals/ir/ir\n" +
    "C	IJCIS	International Journal of Cooperative Information Systems	/journals/ijcis	/journals/ijcis/ijcis\n" +
    "C	IJGIS	International Journal of Geographical Information Science	/journals/gis	/journals/gis/gis\n" +
    "C	IJIS	International Journal of Intelligent Systems	/journals/ijis	/journals/ijis/ijis\n" +
    "C	IJKM	International Journal of Knowledge Management	/journals/ijkm	/journals/ijkm/ijkm\n" +
    "C	IJSWIS	International Journal on Semantic Web and Information Systems	/journals/ijswis	/journals/ijswis/ijswis\n" +
    "C	JCIS	Journal of Computer Information Systems	/journals/jcis	/journals/jcis/jcis\n" +
    "C	JDM	Journal of Database Management	/journals/jdm	/journals/jdm/jdm\n" +
    "C	JGITM	Journal of Global Information Technology Management		\n" +
    "C	JIIS	Journal of Intelligent Information Systems	/journals/jiis	/journals/jiis/jiis\n" +
    "C	JSIS	Journal of Strategic Information Systems	/journals/jsis	/journals/jsis/jsis\n" +
    "C	DSE	Data Science and Engineering	/journals/dase	/journals/dase/dase\n" +
    "A	SIGMOD	ACM Conference on Management of Data	/conf/sigmod	/conf/sigmod/sigmod\n" +
    "A	SIGKDD	ACM Knowledge Discovery and Data Mining	/conf/kdd	/conf/kdd/kdd\n" +
    "A	ICDE	IEEE International Conference on Data Engineering	/conf/icde	/conf/icde/icde\n" +
    "A	SIGIR	International Conference on Research on Development in Information Retrieval	/conf/sigir	/conf/sigir/sigir\n" +
    "A	VLDB	International Conference on Very Large Data Bases	/conf/vldb	/conf/vldb/vldb\n" +
    "A	VLDB	International Conference on Very Large Data Bases	/journals/pvldb	/journals/pvldb/pvldb\n" +
    "B	CIKM	ACM International Conference on Information and Knowledge Management	/conf/cikm	/conf/cikm/cikm\n" +
    "B	WSDM	ACM International Conference on Web Search and Data Mining	/conf/wsdm	/conf/wsdm/wsdm\n" +
    "B	PODS	ACM Symposium on Principles of Database Systems	/conf/pods	/conf/pods/pods\n" +
    "B	DASFAA	Database Systems for Advanced Applications	/conf/dasfaa	/conf/dasfaa/dasfaa\n" +
    "B	ECML-PKDD	European Conference on Machine Learning and Principles and Practice of Knowledge Discovery in Databases	/conf/ecml	/conf/pkdd/pkdd\n" +
    "B	ISWC	IEEE International Semantic Web Conference	/conf/semweb	/conf/semweb/iswc\n" +
    "B	ICDM	International Conference on Data Mining	/conf/icdm	/conf/icdm/icdm\n" +
    "B	ICDT	International Conference on Database Theory	/conf/icdt	/conf/icdt/icdt\n" +
    "B	EDBT	International Conference on Extending DB Technology	/conf/edbt	/conf/edbt/edbt\n" +
    "B	CIDR	International Conference on Innovative Data Systems Research	/conf/cidr	/conf/cidr/cidr\n" +
    "B	SDM	SIAM International Conference on Data Mining	/conf/sdm	/conf/sdm/sdm\n" +
    "B	RecSys	ACM Conference on Recommender Systems	/conf/recsys	/conf/recsys/recsys\n" +
    "C	APWeb	Asia Pacific Web Conference	/conf/apweb	/conf/apweb/apweb\n" +
    "C	DEXA	Database and Expert System Applications	/conf/dexa	/conf/dexa/dexa\n" +
    "C	ECIR	European Conference on IR Research	/conf/ecir	/conf/ecir/ecir\n" +
    "C	ESWC	Extended Semantic Web Conference	/conf/esws	/conf/esws/eswc\n" +
    "C	WebDB	International ACM Workshop on Web and Databases	/conf/webdb	/conf/webdb/webdb\n" +
    "C	ER	International Conference on Conceptual Modeling	/conf/er	/conf/er/er\n" +
    "C	MDM	International Conference on Mobile Data Management	/conf/mdm	/conf/mdm/mdm\n" +
    "C	SSDBM	International Conference on Scientific and Statistical DB Management	/conf/ssdbm	/conf/ssdbm/ssdbm\n" +
    "C	WAIM	International Conference on Web Age Information Management	/conf/waim	/conf/waim/waim\n" +
    "C	SSTD	International Symposium on Spatial and Temporal Databases	/conf/ssd	/conf/ssd/sstd\n" +
    "C	PAKDD	Pacific-Asia Conference on Knowledge Discovery and Data Mining	/conf/pakdd	/conf/pakdd/pakdd\n" +
    "C	WISE	Web Information Systems Engineering	/conf/wise	/conf/wise/wise\n" +
    "C	ADMA	The International Conference on Advanced Data Mining and Applications	/conf/adma	/conf/adma/adma\n" +
    "A	TIT	IEEE Transactions on Information Theory	/journals/tit	/journals/tit/tit\n" +
    "A	IANDC	Information and Computation	/journals/iandc	/journals/iandc/iandc\n" +
    "A	SICOMP	SIAM Journal on Computing	/journals/siamcomp	/journals/siamcomp/siamcomp\n" +
    "B	TALG	ACM Transactions on Algorithms	/journals/talg	/journals/talg/talg\n" +
    "B	TOCL	ACM Transactions on Computational Logic	/journals/tocl	/journals/tocl/tocl\n" +
    "B	TOMS	ACM Transactions on Mathematical Software	/journals/toms	/journals/toms/toms\n" +
    "B	Algorithmica	Algorithmica	/journals/algorithmica	/journals/algorithmica/algorithmica\n" +
    "B	CC	Computational complexity	/journals/cc	/journals/cc/cc\n" +
    "B	FAC	Formal Aspects of Computing	/journals/fac	/journals/fac/fac\n" +
    "B	FMSD	Formal Methods in System Design	/journals/fmsd	/journals/fmsd/fmsd\n" +
    "B	INFORMS	INFORMS Journal on Computing	/journals/informs	/journals/informs/informs\n" +
    "B	JCSS	Journal of Computer and System Sciences	/journals/jcss	/journals/jcss/jcss\n" +
    "B	JGO	Journal of Global Optimization	/journals/jgo	/journals/jgo/jgo\n" +
    "B	JSC	Journal of Symbolic Computation	/journals/jsc	/journals/jsc/jsc\n" +
    "B	MSCS	Mathematical Structures in Computer Science	/journals/mscs	/journals/mscs/mscs\n" +
    "B	TCS	Theoretical Computer Science	/journals/tcs	/journals/tcs/tcs\n" +
    "C	ACTA	Acta Informatica	/journals/acta	/journals/acta/acta\n" +
    "C	APAL	Annals of Pure and Applied Logic	/journals/apal	/journals/apal/apal\n" +
    "C	DAM	Discrete Applied Mathematics	/journals/dam	/journals/dam/dam\n" +
    "C	FUIN	Fundamenta Informaticae	/journals/fuin	/journals/fuin/fuin\n" +
    "C	LISP	Higher-Order and Symbolic Computation	/journals/lisp	/journals/lisp/lisp\n" +
    "C	IPL	Information Processing Letters	/journals/ipl	/journals/ipl/ipl\n" +
    "C	JCOMPLEXITY	Journal of Complexity	/journals/jc	/journals/jc/jc\n" +
    "C	LOGCOM	Journal of Logic and Computation	/journals/logcom	/journals/logcom/logcom\n" +
    "C	JSL	Journal of Symbolic Logic	/journals/jsyml	/journals/jsyml/jsyml\n" +
    "C	LMCS	Logical Methods in Computer Science	/journals/lmcs	/journals/lmcs/lmcs\n" +
    "C	SIDMA	SIAM Journal on Discrete Mathematics	/journals/siamdm	/journals/siamdm/siamdm\n" +
    "C		Theory of Computing Systems	/journals/mst	/journals/mst/mst\n" +
    "A	STOC	ACM Symposium on Theory of Computing	/conf/stoc	/conf/stoc/stoc\n" +
    "A	SODA	ACM-SIAM Symposium on Discrete Algorithms	/conf/soda	/conf/soda/soda\n" +
    "A	CAV	Computer Aided Verification	/conf/cav	/conf/cav/cav\n" +
    "A	FOCS	IEEE Annual Symposium on Foundations of Computer Science	/conf/focs	/conf/focs/focs\n" +
    "A	LICS	IEEE Symposium on Logic in Computer Science	/conf/lics	/conf/lics/lics\n" +
    "B	SoCG	ACM Symposium on Computational Geometry	/conf/compgeom	/conf/compgeom/compgeom\n" +
    "B	ESA	European Symposium on Algorithms	/conf/esa	/conf/esa/esa\n" +
    "B	CCC	IEEE Conference on Computational Complexity	/conf/coco	/conf/coco/coco\n" +
    "B	ICALP	International Colloquium on Automata, Languages and Programming	/conf/icalp	/conf/icalp/icalp\n" +
    "B	CADE/IJCAR	International Conference on Automated Deduction/International Joint Conference on Automated Reasoning	/conf/cade	/conf/cade/ijcar\n" +
    "B	CADE/IJCAR	International Conference on Automated Deduction/International Joint Conference on Automated Reasoning	/conf/cade	/conf/cade/cade\n" +
    "B	CONCUR	International Conference on Concurrency Theory	/conf/concur	/conf/concur/concur\n" +
    "B	HSCC	International Conference on Hybrid Systems: Computation and Control	/conf/hybrid	/conf/hybrid/hscc\n" +
    "B	SAT	Theory and Applications of Satisfiability Testing	/conf/sat	/conf/sat/sat\n" +
    "B	COCOON	International Computing and Combinatorics Conference	/conf/cocoon	/conf/cocoon/cocoon\n" +
    "C	CSL	Computer Science Logic	/conf/csl	/conf/csl/csl\n" +
    "C	FMCAD	Formal Method in Computer-Aided Design	/conf/fmcad	/conf/fmcad/fmcad\n" +
    "C	FSTTCS	Foundations of Software Technology and Theoretical Computer Science	/conf/fsttcs	/conf/fsttcs/fsttcs\n" +
    "C	DSAA	IEEE International Conference on Data Science and Advanced Analytics	/conf/dsaa	/conf/dsaa/dsaa\n" +
    "C	ICTAC	International Colloquium on Theoretical Aspects of Computing	/conf/ictac	/conf/ictac/ictac\n" +
    "C	IPCO	International Conference on Integer Programming and Combinatorial Optimization	/conf/ipco	/conf/ipco/ipco\n" +
    "C	RTA	International Conference on Rewriting Techniques and Applications	/conf/rta	/conf/rta/rta\n" +
    "C	ISAAC	International Symposium on Algorithms and Computation	/conf/isaac	/conf/isaac/isaac\n" +
    "C	MFCS	Mathematical Foundations of Computer Science	/conf/mfcs	/conf/mfcs/mfcs\n" +
    "C	STACS	Symposium on Theoretical Aspects of Computer Science	/conf/stacs	/conf/stacs/stacs\n" +
    "C	SETTA	International Symposium on Dependable Software Engineering: Theories, Tools, and Applications	/conf/setta	/conf/setta/setta\n" +
    "A	TOG	ACM Transactions on Graphics	/journals/tog	/journals/tog/tog\n" +
    "A	TIP	IEEE Transactions on Image Processing	/journals/tip	/journals/tip/tip\n" +
    "A	TVCG	IEEE Transactions on Visualization and Computer Graphics	/journals/tvcg	/journals/tvcg/tvcg\n" +
    "B	TOMCCAP	ACM Transactions on Multimedia Computing,Communications and Application	/journals/tomccap	/journals/tomccap/tomccap\n" +
    "B	CAGD	Computer Aided Geometric Design	/journals/cagd	/journals/cagd/cagd\n" +
    "B	CGF	Computer Graphics Forum	/journals/cgf	/journals/cgf/cgf\n" +
    "B	CAD	Computer-Aided Design	/journals/cad	/journals/cad/cad\n" +
    "B	GM	Graphical Models	/journals/cvgip	/journals/cvgip/cvgip\n" +
    "B	TCSVT	IEEE Transactions on Circuits and Systems for Video Technology	/journals/tcsv	/journals/tcsv/tcsv\n" +
    "B	TMM	IEEE Transactions on Multimedia	/journals/tmm	/journals/tmm/tmm\n" +
    "B	JASA	Journal of The Acoustical Society of America		\n" +
    "B	SIIMS	SIAM Journal on Imaging Sciences	/journals/siamis	/journals/siamis/siamis\n" +
    "B	Speech Com	Speech Communication	/journals/speech	/journals/speech/speech\n" +
    "C	CGTA	Computational Geometry: Theory and Applications	/journals/comgeo	/journals/comgeo/comgeo\n" +
    "C	CAVW	Computer Animation and Virtual Worlds	/journals/jvca	/journals/jvca/jvca\n" +
    "C	C&G	Computers & Graphics	/journals/cg	/journals/cg/cg\n" +
    "C	DCG	Discrete & Computational Geometry	/journals/dcg	/journals/dcg/dcg\n" +
    "C	SPL	IEEE Signal Processing Letters	/journals/spl	/journals/spl/spl\n" +
    "C	IET-IPR	IET Image Processing	/journals/iet-ipr	/journals/iet-ipr/iet-ipr\n" +
    "C	JVCIR	Journal of Visual Communication and Image Representation	/journals/jvcir	/journals/jvcir/jvcir\n" +
    "C	MS	Multimedia Systems	/journals/mms	/journals/mms/mms\n" +
    "C	MTA	Multimedia Tools and Applications	/journals/mta	/journals/mta/mta\n" +
    "C		Signal Processing	/journals/sigpro	/journals/sigpro/sigpro\n" +
    "C	SPIC	Signal Processing: Image Communication	/journals/spic	/journals/spic/spic\n" +
    "C	TVC	The Visual Computer	/journals/vc	/journals/vc/vc\n" +
    "C	CVMJ	Computational Visual Media	/journals/cvm	/journals/cvm/cvm\n" +
    "A	ACM MM	ACM International Conference on Multimedia	/conf/mm	/conf/mm/mm\n" +
    "A	SIGGRAPH	ACM SIGGRAPH Annual Conference	/conf/siggraph	/conf/siggraph/siggraph\n" +
    "A	VR	IEEE Virtual Reality	/conf/vr	/conf/vr/vr\n" +
    "A	IEEE VIS	IEEE Visualization Conference	/conf/visualization	/conf/visualization/visualization\n" +
    "B	ICMR	ACM SIGMM International Conference on Multimedia Retrieval	/conf/mir	/conf/mir/icmr\n" +
    "B	ICMR	ACM SIGMM International Conference on Multimedia Retrieval	/conf/mir	/conf/mir/mir\n" +
    "B	SI3D	ACM Symposium on Interactive 3D Graphics	/conf/si3d	/conf/si3d/si3d\n" +
    "B	SCA	ACM/Eurographics Symposium on Computer Animation	/conf/sca	/conf/sca/sca\n" +
    "B	DCC	Data Compression Conference	/conf/dcc	/conf/dcc/dcc\n" +
    "B	EG	Eurographics	/conf/eurographics	/journals/cgf/cgf\n" +
    "B	EuroVis	Eurographics Conference on Visualization	/conf/vissym	/journals/cgf/cgf\n" +
    "B	SGP	Eurographics Symposium on Geometry Processing	/conf/sgp	/conf/sgp/sgp\n" +
    "B	EGSR	Eurographics Symposium on Rendering	/conf/rt	/conf/rt/dl\n" +
    "B	EGSR	Eurographics Symposium on Rendering	/conf/rt	/conf/rt/eii\n" +
    "B	ICASSP	IEEE International Conference on Acoustics,Speech and SP	/conf/icassp	/conf/icassp/icassp\n" +
    "B	ICME	IEEE International Conference on Multimedia& Expo	/conf/icmcs	/conf/icmcs/icme\n" +
    "B	ISMAR	International Symposium on Mixed and Augmented Reality	/conf/ismar	/conf/ismar/ismar\n" +
    "B	PG	Pacific Graphics: The Pacific Conference on Computer Graphics and Applications	/conf/pg	/conf/pg/pg\n" +
    "B	SPM	Symposium on Solid and Physical Modeling	/conf/sma	/conf/sma/spm\n" +
    "B	SPM	Symposium on Solid and Physical Modeling	/conf/sma	/conf/sma/sma\n" +
    "B	MICCAI	International Conference on Medical Image Computing and Computer-Assisted Intervention	/conf/miccai	/conf/miccai/miccai\n" +
    "C		ACM Symposium on Virtual Reality Software and Technology	/conf/vrst	/conf/vrst/vrst\n" +
    "C	CASA	Computer Animation and Social Agents	/conf/ca	/conf/ca/casa\n" +
    "C	CGI	Computer Graphics International	/conf/cgi	/conf/cgi/cgi\n" +
    "C	INTERSPEECH	Conference of the International SpeechCommunication Association	/conf/interspeech	/conf/interspeech/interspeech\n" +
    "C	GMP	Geometric Modeling and Processing	/conf/gmp	/conf/gmp/gmp\n" +
    "C	PacificVis	IEEE Pacific Visualization Symposium	/conf/apvis	/conf/apvis/pacificvis\n" +
    "C	PacificVis	IEEE Pacific Visualization Symposium	/conf/apvis	/conf/apvis/apvis\n" +
    "C	3DV	International Conference on 3D Vision	/conf/3dim	/conf/3dim/3dim\n" +
    "C	CAD/Graphics	International Conference on Computer-Aided Design and Computer Graphics	/conf/cadgraphics	/conf/cadgraphics/cadgraphics\n" +
    "C	ICIP	International Conference on Image Processing	/conf/icip	/conf/icip/icip\n" +
    "C	MMM	International Conference on Multimedia Modeling	/conf/mmm	/conf/mmm/mmm\n" +
    "C	PCM	Pacific-Rim Conference on Multimedia	/conf/pcm	/conf/pcm/pcm\n" +
    "C	SMI	Shape Modeling International	/conf/smi	/conf/smi/smi\n" +
    "C	ICVRV	International Conference on Virtual Reality and Visualization		\n" +
    "C	CVM	Computational Visual Media	/conf/cvm	/conf/cvm/cvm\n" +
    "C	PRCV	Chinese Conference on Pattern Recognition and Computer Vision	/conf/prcv	/conf/prcv/prcv\n" +
    "A	AI	Artificial Intelligence	/journals/ai	/journals/ai/ai\n" +
    "A	TPAMI	IEEE Trans on Pattern Analysis and Machine Intelligence	/journals/pami	/journals/pami/pami\n" +
    "A	IJCV	International Journal of Computer Vision	/journals/ijcv	/journals/ijcv/ijcv\n" +
    "A	JMLR	Journal of Machine Learning Research	/journals/jmlr	/journals/jmlr/jmlr\n" +
    "B	TAP	ACM Transactions on Applied Perception	/journals/tap	/journals/tap/tap\n" +
    "B	TSLP	ACM Transactions on Speech and Language Processing	/journals/tslp	/journals/tslp/tslp\n" +
    "B	AAMAS	Autonomous Agents and Multi-Agent Systems	/journals/aamas	/journals/aamas/aamas\n" +
    "B		Computational Linguistics	/journals/coling	/journals/coling/coling\n" +
    "B	CVIU	Computer Vision and Image Understanding	/journals/cviu	/journals/cviu/cviu\n" +
    "B	DKE	Data and Knowledge Engineering	/journals/dke	/journals/dke/dke\n" +
    "B		Evolutionary Computation	/journals/ec	/journals/ec/ec\n" +
    "B	TAC	IEEE Transactions on Affective Computing	/journals/taffco	/journals/taffco/taffco\n" +
    "B	TASLP	IEEE Transactions on Audio, Speech, and Language Processing	/journals/taslp	/journals/taslp/taslp\n" +
    "B		IEEE Transactions on Cybernetics	/journals/tcyb	/journals/tcyb/tcyb\n" +
    "B		IEEE Transactions on Cybernetics	/journals/tcyb	/journals/tsmc/tsmcb\n" +
    "B	TEC	IEEE Transactions on Evolutionary Computation	/journals/tec	/journals/tec/tec\n" +
    "B	TFS	IEEE Transactions on Fuzzy Systems	/journals/tfs	/journals/tfs/tfs\n" +
    "B	TNNLS	IEEE Transactions on Neural Networks and learning systems	/journals/tnn	/journals/tnn/tnn\n" +
    "B	IJAR	International Journal of Approximate Reasoning	/journals/ijar	/journals/ijar/ijar\n" +
    "B	JAIR	Journal of Artificial Intelligence Research	/journals/jair	/journals/jair/jair\n" +
    "B		Journal of Automated Reasoning	/journals/jar	/journals/jar/jar\n" +
    "B	JSLHR	Journal of Speech, Language, and Hearing Research		\n" +
    "B		Machine Learning	/journals/ml	/journals/ml/ml\n" +
    "B		Neural Computation	/journals/neco	/journals/neco/neco\n" +
    "B		Neural Networks	/journals/nn	/journals/nn/nn\n" +
    "B		Pattern Recognition	/journals/pr	/journals/pr/pr\n" +
    "B	TACL	Transactions of the Association for Computational Linguistics	/journals/tacl	/journals/tacl/tacl\n" +
    "C	TALLIP	ACM Transactions on Asian and Low-Resource Language Information Processing	/journals/talip	/journals/talip/talip\n" +
    "C		Applied Intelligence	/journals/apin	/journals/apin/apin\n" +
    "C	AIM	Artificial Intelligence in Medicine	/journals/artmed	/journals/artmed/artmed\n" +
    "C		Artificial Life	/journals/alife	/journals/alife/alife\n" +
    "C		Computational Intelligence	/journals/ci	/journals/ci/ci\n" +
    "C		Computer Speech and Language	/journals/csl	/journals/csl/csl\n" +
    "C		Connection Science	/journals/connection	/journals/connection/connection\n" +
    "C	DSS	Decision Support Systems	/journals/dss	/journals/dss/dss\n" +
    "C	EAAI	Engineering Applications of Artificial Intelligence	/journals/eaai	/journals/eaai/eaai\n" +
    "C		Expert Systems	/journals/es	/journals/es/es\n" +
    "C	ESWA	Expert Systems with Applications	/journals/eswa	/journals/eswa/eswa\n" +
    "C		Fuzzy Sets and Systems	/journals/fss	/journals/fss/fss\n" +
    "C	TG	IEEE Transactions on Games	/journals/tciaig	/journals/tciaig/tciaig\n" +
    "C	IET-CVI	IET Computer Vision	/journals/iet-cvi	/journals/iet-cvi/iet-cvi\n" +
    "C		IET Signal Processing	/journals/iet-spr	/journals/iet-spr/iet-spr\n" +
    "C	IVC	Image and Vision Computing	/journals/ivc	/journals/ivc/ivc\n" +
    "C	IDA	Intelligent Data Analysis	/journals/ida	/journals/ida/ida\n" +
    "C	IJCIA	International Journal of Computational Intelligence and Applications	/journals/ijcia	/journals/ijcia/ijcia\n" +
    "C	IJIS	International Journal of Intelligent Systems	/journals/ijis	/journals/ijis/ijis\n" +
    "C	IJNS	International Journal of Neural Systems	/journals/ijns	/journals/ijns/ijns\n" +
    "C	IJPRAI	International Journal of Pattern Recognition and Artificial Intelligence	/journals/ijprai	/journals/ijprai/ijprai\n" +
    "C	IJUFKS	International Journal of Uncertainty, Fuzziness and Knowledge-Based System	/journals/ijufks	/journals/ijufks/ijufks\n" +
    "C	IJDAR	International Journal on Document Analysis and Recognition	/journals/ijdar	/journals/ijdar/ijdar\n" +
    "C	JETAI	Journal of Experimental and Theoretical Artificial Intelligence	/journals/jetai	/journals/jetai/jetai\n" +
    "C	KBS	Knowledge-Based Systems	/journals/kbs	/journals/kbs/kbs\n" +
    "C		Machine Translation	/journals/mt	/journals/mt/mt\n" +
    "C		Machine Vision and Applications	/journals/mva	/journals/mva/mva\n" +
    "C		Natural Computing	/journals/nc	/journals/nc/nc\n" +
    "C	NLE	Natural Language Engineering	/journals/nle	/journals/nle/nle\n" +
    "C	NCA	Neural Computing & Applications	/journals/nca	/journals/nca/nca\n" +
    "C	NPL	Neural Processing Letters	/journals/npl	/journals/npl/npl\n" +
    "C		Neurocomputing	/journals/ijon	/journals/ijon/ijon\n" +
    "C	PAA	Pattern Analysis and Applications	/journals/paa	/journals/paa/paa\n" +
    "C	PRL	Pattern Recognition Letters	/journals/prl	/journals/prl/prl\n" +
    "C		Soft Computing	/journals/soco	/journals/soco/soco\n" +
    "C	WI	Web Intelligence	/journals/wias	/journals/wias/wias\n" +
    "C	TIIS	ACM Transactions on Interactive Intelligent Systems	/journals/tiis	/journals/tiis/tiis\n" +
    "A	AAAI	AAAI Conference on Artificial Intelligence	/conf/aaai	/conf/aaai/aaai\n" +
    "A	NeurIPS	Annual Conference on Neural Information Processing Systems	/conf/nips	/conf/nips/neurips\n" +
    "A	NeurIPS	Annual Conference on Neural Information Processing Systems	/conf/nips	/conf/nips/nips\n" +
    "A	ACL	Annual Meeting of the Association for Computational Linguistics	/conf/acl	/conf/acl/acl\n" +
    "A	CVPR	IEEE Conference on Computer Vision and Pattern Recognition	/conf/cvpr	/conf/cvpr/cvpr\n" +
    "A	ICCV	International Conference on Computer Vision	/conf/iccv	/conf/iccv/iccv\n" +
    "A	ICML	International Conference on Machine Learning	/conf/icml	/conf/icml/icml\n" +
    "A	IJCAI	International Joint Conference on Artificial Intelligence	/conf/ijcai	/conf/ijcai/ijcai\n" +
    "B	COLT	Annual Conference on Computational Learning Theory	/conf/colt	/conf/colt/colt\n" +
    "B	EMNLP	Conference on Empirical Methods in Natural Language Processing	/conf/emnlp	/conf/emnlp/emnlp\n" +
    "B	ECAI	European Conference on Artificial Intelligence	/conf/ecai	/conf/ecai/ecai\n" +
    "B	ECCV	European Conference on Computer Vision	/conf/eccv	/conf/eccv/eccv\n" +
    "B	ICRA	IEEE International Conference on Robotics and Automation	/conf/icra	/conf/icra/icra\n" +
    "B	ICAPS	International Conference on Automated Planning and Scheduling	/conf/aips	/conf/aips/icaps\n" +
    "B	ICCBR	International Conference on Case-Based Reasoning and Development	/conf/iccbr	/conf/iccbr/iccbr\n" +
    "B	COLING	International Conference on Computational Linguistics	/conf/coling	/conf/coling/coling\n" +
    "B	KR	International Conference on Principles of Knowledge Representation and Reasoning	/conf/kr	/conf/kr/kr\n" +
    "B	UAI	International Conference on Uncertainty in Artificial Intelligence	/conf/uai	/conf/uai/uai\n" +
    "B	AAMAS	International Joint Conference on Autonomous Agents and Multi-agent Systems	/conf/atal	/conf/atal/aamas\n" +
    "B	PPSN	Parallel Problem Solving from Nature	/conf/ppsn	/conf/ppsn/ppsn\n" +
    "B	NAACL	The Annual Conference of the North American Chapter of the Association for Computational Linguistics	/conf/naacl	/conf/naacl/naacl\n" +
    "C	AISTATS	Artificial Intelligence and Statistics	/conf/aistats	/conf/aistats/aistats\n" +
    "C	ACCV	Asian Conference on Computer Vision	/conf/accv	/conf/accv/accv\n" +
    "C	ACML	Asian Conference on Machine Learning	/conf/acml	/conf/acml/acml\n" +
    "C	BMVC	British Machine Vision Conference	/conf/bmvc	/conf/bmvc/bmvc\n" +
    "C	NLPCC	CCF International Conference on Natural Language Processing and Chinese Computing	/conf/nlpcc	/conf/nlpcc/nlpcc\n" +
    "C	CoNLL	Conference on Computational Natural Language Learning	/conf/conll	/conf/conll/conll\n" +
    "C	GECCO	Genetic and Evolutionary Computation Conference	/conf/gecco	/conf/gecco/gecco\n" +
    "C	ICTAI	IEEE International Conference on Tools with Artificial Intelligence	/conf/ictai	/conf/ictai/ictai\n" +
    "C	IROS	IEEERSJ International Conference on Intelligent Robots and Systems	/conf/iros	/conf/iros/iros\n" +
    "C	ALT	International Conference on Algorithmic Learning Theory	/conf/alt	/conf/alt/alt\n" +
    "C	ICANN	International Conference on Artificial Neural Networks	/conf/icann	/conf/icann/icann\n" +
    "C	FG	International Conference on Automatic Face and Gesture Recognition	/conf/fgr	/conf/fgr/fg\n" +
    "C	ICDAR	International Conference on Document Analysis and Recognition	/conf/icdar	/conf/icdar/icdar\n" +
    "C	ILP	International Conference on Inductive Logic Programming	/conf/ilp	/conf/ilp/ilp\n" +
    "C	KSEM	International conference on Knowledge Science,Engineering and Management	/conf/ksem	/conf/ksem/ksem\n" +
    "C	ICONIP	International Conference on Neural Information Processing	/conf/iconip	/conf/iconip/iconip\n" +
    "C	ICPR	International Conference on Pattern Recognition	/conf/icpr	/conf/icpr/icpr\n" +
    "C	ICB	International Joint Conference on Biometrics	/conf/icb	/conf/icb/icb\n" +
    "C	IJCNN	International Joint Conference on Neural Networks	/conf/ijcnn	/conf/ijcnn/ijcnn\n" +
    "C	PRICAI	Pacific Rim International Conference on Artificial Intelligence	/conf/pricai	/conf/pricai/pricai\n" +
    "A	TOCHI	ACM Transactions on Computer-Human Interaction	/journals/tochi	/journals/tochi/tochi\n" +
    "A	IJHCS	International Journal of Human Computer Studies	/journals/ijmms	/journals/ijmms/ijmms\n" +
    "B	CSCW	Computer Supported Cooperative Work	/journals/cscw	/journals/cscw/cscw\n" +
    "B	HCI	Human Computer Interaction	/journals/hhci	/journals/hhci/hhci\n" +
    "B		IEEE Transactions on Human-Machine Systems	/journals/thms	/journals/thms/thms\n" +
    "B		IEEE Transactions on Human-Machine Systems	/journals/thms	/journals/tsmc/tsmcc\n" +
    "B	IWC	Interacting with Computers	/journals/iwc	/journals/iwc/iwc\n" +
    "B	IJHCI	International Journal of Human-Computer Interaction	/journals/ijhci	/journals/ijhci/ijhci\n" +
    "B	UMUAI	User Modeling and User-Adapted Interaction	/journals/umuai	/journals/umuai/umuai\n" +
    "B	TSMC	IEEE Transactions on Systems, Man, and Cybernetics: Systems	/journals/tsmc	/journals/tsmc/tsmc\n" +
    "C	BIT	Behaviour & Information Technology	/journals/behaviourIT	/journals/behaviourIT/behaviourIT\n" +
    "C	PUC	Personal and Ubiquitous Computing	/journals/puc	/journals/puc/puc\n" +
    "C	PMC	Pervasive and Mobile Computing	/journals/percom	/journals/percom/percom\n" +
    "C	PACMHCI	Proceedings of the ACM on Human-Computer Interaction	/journals/pacmhci	/journals/pacmhci/pacmhci\n" +
    "A	CSCW	ACM Conference on Computer Supported Cooperative Work and Social Computing	/conf/cscw	/conf/cscw/cscw\n" +
    "A	CHI	ACM Conference on Human Factors in Computing Systems	/conf/chi	/conf/chi/chi\n" +
    "A	UbiComp	ACM International Conference on Ubiquitous Computing	/conf/huc	/conf/huc/ubicomp\n" +
    "A	UIST	ACM Symposium on User Interface Software and Technology	/conf/uist	/conf/uist/uist\n" +
    "B	GROUP	ACM Conference on Supporting Group Work	/conf/group	/conf/group/group\n" +
    "B	IUI	ACM International Conference on Intelligent User Interfaces	/conf/iui	/conf/iui/iui\n" +
    "B	ITS	ACM International Conference on Interactive Tabletops and Surfaces	/conf/tabletop	/conf/tabletop/iss\n" +
    "B	ITS	ACM International Conference on Interactive Tabletops and Surfaces	/conf/tabletop	/conf/tabletop/its\n" +
    "B	ECSCW	European Conference on Computer Supported Cooperative Work	/conf/ecscw	/conf/ecscw/ecscw\n" +
    "B	PERCOM	IEEE International Conference on Pervasive Computing and Communications	/conf/percom	/conf/percom/percom\n" +
    "B	MobileHCI	International Conference on Human Computer Interaction with Mobile Devices and Services	/conf/mhci	/conf/mhci/mhci\n" +
    "B	ICWSM	The International AAAI Conference on Web and Social Media	/conf/icwsm	/conf/icwsm/icwsm\n" +
    "C	DIS	ACM Conference on Designing Interactive Systems	/conf/ACMdis	/conf/ACMdis/ACMdis\n" +
    "C	ICMI	ACM International Conference on Multimodal Interaction	/conf/icmi	/conf/icmi/icmi\n" +
    "C	ASSETS	ACM SIGACCESS Conference on Computers and Accessibility	/conf/assets	/conf/assets/assets\n" +
    "C	GI	Graphics Interface conference	/conf/graphicsinterface	/conf/graphicsinterface/graphicsinterface\n" +
    "C	UIC	IEEE International Conference on Ubiquitous Intelligence and Computing	/conf/uic	/conf/uic/uic\n" +
    "C		IEEE World Haptics Conference	/conf/haptics	/conf/haptics/haptics\n" +
    "C	INTERACT	IFIP TC13 Conference on Human-Computer Interaction	/conf/interact	/conf/interact/interact\n" +
    "C	IDC	Interaction Design and Children	/conf/acmidc	/conf/acmidc/idc\n" +
    "C	CollaborateCom	International Conference on Collaborative Computing: Networking, Applications and Worksharing	/conf/colcom	/conf/colcom/colcom\n" +
    "C	CSCWD	International Conference on Computer Supported Cooperative Work in Design	/conf/cscwd	/conf/cscwd/cscwd\n" +
    "C	CoopIS	International Conference on Cooperative Information Systems	/conf/coopis	/conf/coopis/coopis\n" +
    "C	MobiQuitous	International Conference on Mobile and Ubiquitous Systems: Computing,Networking and Services	/conf/mobiquitous	/conf/mobiquitous/mobiquitous\n" +
    "C	AVI	International Working Conference on Advanced Visual Interfaces	/conf/avi	/conf/avi/avi\n" +
    "A 	JACM	Journal of the ACM	/journals/jacm	/journals/jacm/jacm\n" +
    "A 	Proc. IEEE	Proceedings of the IEEE	/journals/pieee	/journals/pieee/pieee\n" +
    "A	SCIS	Science China Information Sciences	/journals/chinaf	/journals/chinaf/chinaf\n" +
    "B		Bioinformatics	/journals/bioinformatics	/journals/bioinformatics/bioinformatics\n" +
    "B		Briefings in Bioinformatics	/journals/bib	/journals/bib/bib\n" +
    "B	Cognition	Cognition: International Journal of Cognitive Science		\n" +
    "B	TASAE	IEEE Transactions on Automation Science and Engineering	/journals/tase	/journals/tase/tase\n" +
    "B	TGARS	IEEE Transactions on Geoscience and Remote Sensing	/journals/tgrs	/journals/tgrs/tgrs\n" +
    "B	TITS	IEEE Transactions on Intelligent Transportation Systems	/journals/tits	/journals/tits/tits\n" +
    "B	TMI	IEEE Transactions on Medical Imaging	/journals/tmi	/journals/tmi/tmi\n" +
    "B	TR	IEEE Transactions on Robotics	/journals/trob	/journals/trob/trob\n" +
    "B	TCBB	IEEE-ACM Transactions on Computational Biology and Bioinformatics	/journals/tcbb	/journals/tcbb/tcbb\n" +
    "B	JCST	Journal of Computer Science and Technology	/journals/jcst	/journals/jcst/jcst\n" +
    "B	JAMIA	Journal of the American Medical Informatics Association	/journals/jamia	/journals/jamia/jamia\n" +
    "B		PLOS Computational Biology	/journals/ploscb	/journals/ploscb/ploscb\n" +
    "B		The Computer Journal	/journals/cj	/journals/cj/cj\n" +
    "B		World Wide Web Journal	/journals/www	/journals/www/www\n" +
    "B	FCS	Frontiers of Computer Science	/journals/fcsc	/journals/fcsc/fcsc\n" +
    "C		BMC Bioinformatics	/journals/bmcbi	/journals/bmcbi/bmcbi\n" +
    "C		Cybernetics and Systems	/journals/cas	/journals/cas/cas\n" +
    "C		IEEE Geoscience and Remote Sensing Letters	/journals/lgrs	/journals/lgrs/lgrs\n" +
    "C	JBHI	IEEE Journal of Biomedical and Health Informatics	/journals/titb	/journals/titb/titb\n" +
    "C	TBD	IEEE Transactions on Big Data	/journals/tbd	/journals/tbd/tbd\n" +
    "C		IET Intelligent Transport Systems		\n" +
    "C	JBI	Journal of Biomedical Informatics	/journals/jbi	/journals/jbi/jbi\n" +
    "C		Medical Image Analysis	/journals/mia	/journals/mia/mia\n" +
    "C	TII	IEEE Transactions on Industrial Informatics	/journals/tii	/journals/tii/tii\n" +
    "C	TCPS	ACM Transactions on Cyber-Physical Systems	/journals/tcps	/journals/tcps/tcps\n" +
    "C	TOCE	ACM Transactions on Computing Education	/journals/jeric	/journals/jeric/toce\n" +
    "C	TOCE	ACM Transactions on Computing Education	/journals/jeric	/journals/jeric/jeric\n" +
    "C	FITEE	Frontiers of Information Technology & Electronic Engineering	/journals/jzusc	/journals/jzusc/jzusc\n" +
    "C	TCSS	IEEE Transaction on Computational Social Systems	/journals/tcss	/journals/tcss/tcss\n" +
    "C		IEEE Transactions on Reliability	/journals/tr	/journals/tr/tr\n" +
    "A	WWW	International World Wide Web Conferences	/conf/www	/conf/www/www\n" +
    "A	RTSS	Real-Time Systems Symposium	/conf/rtss	/conf/rtss/rtss\n" +
    "A	WINE	Conference on Web and Internet Economics	/conf/wine	/conf/wine/wine\n" +
    "B	CogSci	Cognitive Science Society Annual Conference	/conf/cogsci	/conf/cogsci/cogsci\n" +
    "B	BIBM	IEEE International Conference on Bioinformatics and Biomedicine	/conf/bibm	/conf/bibm/bibm\n" +
    "B	EMSOFT	International Conference on Embedded Software	/conf/emsoft	/conf/emsoft/emsoft\n" +
    "B	ISMB	International conference on Intelligent Systems for Molecular Biology	/journals/bioinformatics	/journals/bioinformatics/bioinformatics\n" +
    "B	RECOMB	International Conference on Research in Computational Molecular Biology	/conf/recomb	/conf/recomb/recomb\n" +
    "C	AMIA	American Medical Informatics Association Annual Symposium	/conf/amia	/conf/amia/amia\n" +
    "C	APBC	Asia Pacific Bioinformatics Conference	/conf/apbc	/conf/apbc/apbc\n" +
    "C		IEEE International Conference on Big Data	/conf/bigdataconf	/conf/bigdataconf/bigdataconf\n" +
    "C		IEEE International Conference on Cloud Computing	/conf/IEEEcloud	/conf/IEEEcloud/IEEEcloud\n" +
    "C	SMC	IEEE International Conference on Systems, Man, and Cybernetics	/conf/smc	/conf/smc/smc\n" +
    "C	COSIT	International Conference on Spatial Information Theory	/conf/cosit	/conf/cosit/cosit\n" +
    "C	ISBRA	International Symposium on Bioinformatics Research and Applications	/conf/isbra	/conf/isbra/isbra\n" +
    "C	SAGT	International Symposium on Algorithmic Game Theory	/conf/sagt	/conf/sagt/sagt\n" +
    "C	SIGSPATIAL	ACM SIGSPATIAL International Conference on Advances in Geographic Information Systems	/conf/gis	/conf/gis/gis\n" +
    "C	ICIC	International Conference on Intelligent Computing	/conf/icic	/conf/icic/icic";
=======
  "A	TOCS	ACM Transactions on Computer Systems	/journals/tocs	/journals/tocs/tocs\n" +
  "A	TOS	ACM Transactions on Storage	/journals/tos	/journals/tos/tos\n" +
  "A	TCAD	IEEE Transactions On Computer-Aided Design Of Integrated Circuits And System	/journals/tcad	/journals/tcad/tcad\n" +
  "A	TC	IEEE Transactions on Computers	/journals/tc	/journals/tc/tc\n" +
  "A	TPDS	IEEE Transactions on Parallel and Distributed Systems	/journals/tpds	/journals/tpds/tpds\n" +
  "A	TACO	ACM Transactions on Architecture and Code Optimization	/journals/taco	/journals/taco/taco\n" +
  "B	TAAS	ACM Transactions on Autonomous and Adaptive Systems	/journals/taas	/journals/taas/taas\n" +
  "B	TODAES	ACM Transactions on Design Automation of Electronic Systems	/journals/todaes	/journals/todaes/todaes\n" +
  "B	TECS	ACM Transactions on Embedded Computing Systems	/journals/tecs	/journals/tecs/tecs\n" +
  "B	TRETS	ACM Transactions on Reconfigurable Technology and Systems	/journals/trets	/journals/trets/trets\n" +
  "B	TVLSI	IEEE Transactions on Very Large Scale Integration (VLSI) Systems	/journals/tvlsi	/journals/tvlsi/tvlsi\n" +
  "B	JPDC	Journal of Parallel and Distributed Computing	/journals/jpdc	/journals/jpdc/jpdc\n" +
  "B	JSA	Journal of Systems Architecture: Embedded Software Design	/journals/jsa	/journals/jsa/jsa\n" +
  "B	PARCO	Parallel Computing	/conf/parco	/conf/parco/parco\n" +
  "B		Performance Evaluation: An International Journal	/journals/pe	/journals/pe/pe\n" +
  "C	JETC	ACM Journal on Emerging Technologies in Computing Systems	/journals/jetc	/journals/jetc/jetc\n" +
  "C		Concurrency and Computation: Practice and Experience	/journals/concurrency	/journals/concurrency/concurrency\n" +
  "C	DC	Distributed Computing	/journals/dc	/journals/dc/dc\n" +
  "C	FGCS	Future Generation Computer Systems	/journals/fgcs	/journals/fgcs/fgcs\n" +
  "C	TCC	IEEE Transactions on Cloud Computing	/journals/tcc	/journals/tcc/tcc\n" +
  "C	Integration	Integration, the VLSI Journal	/journals/integration	/journals/integration/integration\n" +
  "C	JETTA	Journal of Electronic Testing-Theory and Applications	/journals/et	/journals/et/et\n" +
  "C	JGC	The Journal of Grid computing	/journals/grid	/journals/grid/grid\n" +
  "C	RTS	Real-Time Systems	/journals/rts	/journals/rts/rts\n" +
  "C	TJSC	The Journal of Supercomputing	/journals/tjs	/journals/tjs/tjs\n" +
  "C	TCASI	IEEE Transactions on Circuits and Systems I: Regular Papers	/journals/tcasI	/journals/tcasI/tcasI\n" +
  "C	CCF-THPC	CCF Transactions on High Performance Computing	/journals/ccfthpc	/journals/ccfthpc/ccfthpc\n" +
  "C	TSUSC	IEEE Transactions on Sustainable Computing	/journals/tsusc	/journals/tsusc/tsusc\n" +
  "A	PPoPP	ACM SIGPLAN Symposium on Principles & Practice of Parallel Programming	/conf/ppopp	/conf/ppopp/ppopp\n" +
  "A	FAST	Conference on File and Storage Technologies	/conf/fast	/conf/fast/fast\n" +
  "A	DAC	Design Automation Conference	/conf/dac	/conf/dac/dac\n" +
  "A	HPCA	High-Performance Computer Architecture	/conf/hpca	/conf/hpca/hpca\n" +
  "A	MICRO	IEEE/ACM International Symposium on Microarchitecture	/conf/micro	/conf/micro/micro\n" +
  "A	SC	International Conference for High Performance Computing, Networking, Storage, and Analysis	/conf/sc	/conf/sc/sc\n" +
  "A	ASPLOS	International Conference on Architectural Support for Programming Languages and Operating Systems	/conf/asplos	/conf/asplos/asplos\n" +
  "A	ISCA	International Symposium on Computer Architecture	/conf/isca	/conf/isca/isca\n" +
  "A	USENIX ATC	USENIX Annual Technical Conference	/conf/usenix	/conf/usenix/usenix\n" +
  "A	EuroSys	European Conference on Computer Systems	/conf/eurosys	/conf/eurosys/eurosys\n" +
  "B	SOCC	ACM Symposium on Cloud Computing	/conf/cloud	/conf/cloud/socc\n" +
  "B	SPAA	ACM Symposium on Parallelism in Algorithms and Architectures	/conf/spaa	/conf/spaa/spaa\n" +
  "B	PODC	ACM Symposium on Principles of Distributed Computing	/conf/podc	/conf/podc/podc\n" +
  "B	FPGA	ACM/SIGDA International Symposium on Field-Programmable Gate Arrays	/conf/fpga	/conf/fpga/fpga\n" +
  "B	CGO	Code Generation and Optimization	/conf/cgo	/conf/cgo/cgo\n" +
  "B	DATE	Design, Automation & Test in Europe	/conf/date	/conf/date/date\n" +
  "B	HOT CHIPS	ACM Symposium on High Performance Chips	/conf/hotchips	/conf/hotchips/hotchips\n" +
  "B	CLUSTER	IEEE International Conference on Cluster Computing	/conf/cluster	/conf/cluster/cluster\n" +
  "B	ICCD	International Conference on Computer Design	/conf/iccd	/conf/iccd/iccd\n" +
  "B	ICCAD	International Conference on Computer-Aided Design	/conf/iccad	/conf/iccad/iccad\n" +
  "B	ICDCS	International Conference on Distributed Computing Systems	/conf/icdcs	/conf/icdcs/icdcs\n" +
  "B	CODES+ISSS	International Conference on Hardware/Software Co-design and System Synthesis	/conf/codes	/conf/codes/codes\n" +
  "B	HiPEAC	International Conference on High Performance and Embedded Architectures and Compilers	/conf/hipeac	/conf/hipeac/hipeac\n" +
  "B	SIGMETRICS	International Conference on Measurement and Modeling of Computer Systems	/conf/sigmetrics	/conf/sigmetrics/sigmetrics\n" +
  "B	PACT	International Conference on Parallel Architectures and Compilation Techniques	/conf/IEEEpact	/conf/IEEEpact/pact\n" +
  "B	PACT	International Conference on Parallel Architectures and Compilation Techniques	/conf/IEEEpact	/conf/IEEEpact/IEEEpact\n" +
  "B	ICPP	International Conference on Parallel Processing	/conf/icpp	/conf/icpp/icpp\n" +
  "B	ICS	International Conference on Supercomputing	/conf/ics	/conf/ics/ics\n" +
  "B	VEE	International Conference on Virtual Execution Environments	/conf/vee	/conf/vee/vee\n" +
  "B	IPDPS	International Parallel & Distributed Processing Symposium	/conf/ipps	/conf/ipps/ipdps\n" +
  "B	Performance	International Symposium on Computer Performance, Modeling, Measurements and Evaluation	/conf/performance	/conf/performance/performance\n" +
  "B	HPDC	International Symposium on High Performance Distributed Computing	/conf/hpdc	/conf/hpdc/hpdc\n" +
  "B	ITC	International Test Conference	/conf/itc	/conf/itc/itc\n" +
  "B	LISA	Large Installation system Administration Conference	/conf/lisa	/conf/lisa/lisa\n" +
  "B	MSST	Mass Storage Systems and Technologies	/conf/mss	/conf/mss/msst\n" +
  "B	RTAS	Real-Time and Embedded Technology and Applications Symposium	/conf/rtas	/conf/rtas/rtas\n" +
  "B	Euro-Par	European Conference on Parallel and Distributed Computing	/conf/europar	/conf/europar/europar\n" +
  "C	CF	ACM International Conference on Computing Frontiers	/conf/cf	/conf/cf/cf\n" +
  "C	SYSTOR	ACM International Systems and Storage Conference	/conf/systor	/conf/systor/systor\n" +
  "C	NOCS	ACM/IEEE International Symposium on Networks-on-Chip	/conf/nocs	/conf/nocs/nocs\n" +
  "C	ASAP	Application-Specific Systems, Architectures, and Processors	/conf/asap	/conf/asap/asap\n" +
  "C	ASP-DAC	Asia and South Pacific Design Automation Conference	/conf/aspdac	/conf/aspdac/aspdac\n" +
  "C	ETS	European Test Symposium	/conf/ets	/conf/ets/ets\n" +
  "C	FPL	Field Programmable Logic and Applications	/conf/fpl	/conf/fpl/fpl\n" +
  "C	FCCM	Field-Programmable Custom Computing Machines	/conf/fccm	/conf/fccm/fccm\n" +
  "C	GLSVLSI	Great Lakes Symposium on VLSI	/conf/glvlsi	/conf/glvlsi/glvlsi\n" +
  "C	ATS	IEEE Asian Test Symposium	/conf/ats	/conf/ats/ats\n" +
  "C	HPCC	IEEE International Conference on High Performance Computing and Communications	/conf/hpcc	/conf/hpcc/hpcc\n" +
  "C	HiPC	IEEE International Conference on High Performance Computing, Data and Analytics	/conf/hipc	/conf/hipc/hipc\n" +
  "C	MASCOTS	IEEE International Symposium on Modeling, Analysis, and Simulation of Computer and Telecommunication Systems	/conf/mascots	/conf/mascots/mascots\n" +
  "C	ISPA	IEEE International Symposium on Parallel and Distributed Processing with Applications	/conf/ispa	/conf/ispa/ispa\n" +
  "C	CCGRID	IEEE/ACM International Symposium on Cluster, Cloud and Grid Computing	/conf/ccgrid	/conf/ccgrid/ccgrid\n" +
  "C	NPC	IFIP International Conference on Network and Parallel Computing	/conf/npc	/conf/npc/npc\n" +
  "C	ICA3PP	International Conference on Algorithms and Architectures for Parallel Processing	/conf/ica3pp	/conf/ica3pp/ica3pp\n" +
  "C	CASES	International Conference on Compilers, Architectures, and Synthesis for Embedded Systems	/conf/cases	/conf/cases/cases\n" +
  "C	FPT	International Conference on Field-Programmable Technology	/conf/fpt	/conf/icfpt/icfpt\n" +
  "C	FPT	International Conference on Field-Programmable Technology	/conf/fpt	/conf/fpt/fpt\n" +
  "C	ICPADS	International Conference on Parallel and Distributed Systems	/conf/icpads	/conf/icpads/icpads\n" +
  "C	ISCAS	International Symposium on Circuits and Systems	/conf/iscas	/conf/iscas/iscas\n" +
  "C	ISLPED	International Symposium on Low Power Electronics and Design	/conf/islped	/conf/islped/islped\n" +
  "C	ISPD	International Symposium on Physical Design	/conf/ispd	/conf/ispd/ispd\n" +
  "C	HotI	Symposium on High-Performance Interconnects	/conf/hoti	/conf/hoti/hoti\n" +
  "C	VTS	VLSI Test Symposium	/conf/vts	/conf/vts/vts\n" +
  "C	ITC-Asia	International Test Conference in Asia	/conf/itc-asia	/conf/itc-asia/itc-asia\n" +
  "A	JSAC	IEEE Journal of Selected Areas in Communications	/journals/jsac	/journals/jsac/jsac\n" +
  "A	TMC	IEEE Transactions on Mobile Computing	/journals/tmc	/journals/tmc/tmc\n" +
  "A	TON	IEEE/ACM Transactions on Networking	/journals/ton	/journals/ton/ton\n" +
  "B	TOIT	ACM Transactions on Internet Technology	/journals/toit	/journals/toit/toit\n" +
  "B	TOMCCAP	ACM Transactions on Multimedia Computing, Communications and Applications	/journals/tomccap	/journals/tomccap/tomccap\n" +
  "B	TOSN	ACM Transactions on Sensor Networks	/journals/tosn	/journals/tosn/tosn\n" +
  "B	CN	Computer Networks	/journals/cn	/journals/cn/cn\n" +
  "B	TCOM	IEEE Transactions on Communications	/journals/tcom	/journals/tcom/tcom\n" +
  "B	TWC	IEEE Transactions on Wireless Communications	/journals/twc	/journals/twc/twc\n" +
  "C		Ad hoc Networks	/journals/adhoc	/journals/adhoc/adhoc\n" +
  "C	CC	Computer Communications	/journals/comcom	/journals/comcom/comcom\n" +
  "C	TNSM	IEEE Transactions on Network and Service Management	/journals/tnsm	/journals/tnsm/tnsm\n" +
  "C		IET Communications	/journals/iet-com	/journals/iet-com/iet-com\n" +
  "C	JNCA	Journal of Network and Computer Applications	/journals/jnca	/journals/jnca/jnca\n" +
  "C	MONET	Mobile Networks & Applications	/journals/monet	/journals/monet/monet\n" +
  "C		Networks	/journals/networks	/journals/networks/networks\n" +
  "C	PPNA	Peer-to-Peer Networking and Applications	/journals/ppna	/journals/ppna/ppna\n" +
  "C	WCMC	Wireless Communications & Mobile Computing	/journals/wicomm	/journals/wicomm/wicomm\n" +
  "C		Wireless Networks	/journals/winet	/journals/winet/winet\n" +
  "C	IOT	IEEE Internet of Things Journal	/journals/iotj	/journals/iotj/iotj\n" +
  "A	SIGCOMM	ACM International Conference on Applications, Technologies, Architectures, and Protocols for Computer Communication	/conf/sigcomm	/conf/sigcomm/sigcomm\n" +
  "A	MobiCom	ACM International Conference on Mobile Computing and Networking	/conf/mobicom	/conf/mobicom/mobicom\n" +
  "A	INFOCOM	IEEE International Conference on Computer Communications	/conf/infocom	/conf/infocom/infocom\n" +
  "A	NSDI	Symposium on Network System Design and Implementation	/conf/nsdi	/conf/nsdi/nsdi\n" +
  "B	SenSys	ACM Conference on Embedded Networked Sensor Systems	/conf/sensys	/conf/sensys/sensys\n" +
  "B	CoNEXT	ACM International Conference on emerging Networking EXperiments and Technologies	/conf/conext	/conf/conext/conext\n" +
  "B	SECON	IEEE Communications Society Conference on Sensor and Ad Hoc Communications and Networks	/conf/secon	/conf/secon/secon\n" +
  "B	IPSN	International Conference on Information Processing in Sensor Networks	/conf/ipsn	/conf/ipsn/ipsn\n" +
  "B	MobiSys	International Conference on Mobile Systems, Applications, and Services	/conf/mobisys	/conf/mobisys/mobisys\n" +
  "B	ICNP	International Conference on Network Protocols	/conf/icnp	/conf/icnp/icnp\n" +
  "B	MobiHoc	International Symposium on Mobile Ad Hoc Networking and Computing	/conf/mobihoc	/conf/mobihoc/mobihoc\n" +
  "B	NOSSDAV	International Workshop on Network and Operating System Support for Digital Audio and Video	/conf/nossdav	/conf/nossdav/nossdav\n" +
  "B	IWQoS	International Workshop on Quality of Service	/conf/iwqos	/conf/iwqos/iwqos\n" +
  "B	IMC	Internet Measurement Conference	/conf/imc	/conf/imc/imc\n" +
  "C	ANCS	Architectures for Networking and Communications Systems	/conf/ancs	/conf/ancs/ancs\n" +
  "C	APNOMS	Asia-Pacific Network Operations and Management Symposium	/conf/apnoms	/conf/apnoms/apnoms\n" +
  "C	FORTE	Formal Techniques for Networked and Distributed Systems	/conf/forte	/conf/forte/forte\n" +
  "C	LCN	IEEE Conference on Local Computer Networks	/conf/lcn	/conf/lcn/lcn\n" +
  "C	GLOBECOM	IEEE Global Communications Conference	/conf/globecom	/conf/globecom/globecom\n" +
  "C	ICC	IEEE International Conference on Communications	/conf/icc	/conf/icc/icc\n" +
  "C	ICCCN	IEEE International Conference on Computer Communications and Networks	/conf/icccn	/conf/icccn/icccn\n" +
  "C	MASS	IEEE International Conference on Mobile Ad-hoc and Sensor Systems	/conf/mass	/conf/mass/mass\n" +
  "C	P2P	IEEE International Conference on P2P Computing	/conf/p2p	/conf/p2p/p2p\n" +
  "C	IPCCC	IEEE International Performance Computing and Communications Conference	/conf/ipccc	/conf/ipccc/ipccc\n" +
  "C	WoWMoM	IEEE International Symposium on a World of Wireless Mobile and Multimedia Networks	/conf/wowmom	/conf/wowmom/wowmom\n" +
  "C	ISCC	IEEE Symposium on Computers and Communications	/conf/iscc	/conf/iscc/iscc\n" +
  "C	WCNC	IEEE Wireless Communications & Networking Conference	/conf/wcnc	/conf/wcnc/wcnc\n" +
  "C	Networking	IFIP International Conferences on Networking	/conf/networking	/conf/networking/networking\n" +
  "C	IM	IFIP/IEEE International Symposium on Integrated Network Management	/conf/im	/conf/im/im\n" +
  "C	MSN	International Conference on Mobile Ad-hoc and Sensor Networks	/conf/msn	/conf/msn/msn\n" +
  "C	MSWiM	International Conference on Modeling, Analysis and Simulation of Wireless and Mobile Systems	/conf/mswim	/conf/mswim/mswim\n" +
  "C	WASA	International Conference on Wireless Algorithms, Systems, and Applications	/conf/wasa	/conf/wasa/wasa\n" +
  "C	HotNets	The Workshop on Hot Topics in Networks	/conf/hotnets	/conf/hotnets/hotnets\n" +
  "C	APNet	Asia-Pacific Workshop on Networking	/conf/apnet	/conf/apnet/apnet\n" +
  "A	TDSC	IEEE Transactions on Dependable and Secure Computing	/journals/tdsc	/journals/tdsc/tdsc\n" +
  "A	TIFS	IEEE Transactions on Information Forensics and Security	/journals/tifs	/journals/tifs/tifs\n" +
  "A		Journal of Cryptology	/journals/joc	/journals/joc/joc\n" +
  "B	TOPS	ACM Transactions on Privacy and Security	/journals/tissec	/journals/tissec/tissec\n" +
  "B		Computers & Security	/journals/compsec	/journals/compsec/compsec\n" +
  "B		Designs, Codes and Cryptography	/journals/dcc	/journals/dcc/dcc\n" +
  "B	JCS	Journal of Computer Security	/journals/jcs	/journals/jcs/jcs\n" +
  "C	CLSR	Computer Law and Security Review	/journals/clsr	/journals/clsr/clsr\n" +
  "C		EURASIP Journal on Information Security	/journals/ejisec	/journals/ejisec/ejisec\n" +
  "C		IET Information Security	/journals/iet-ifs	/journals/iet-ifs/iet-ifs\n" +
  "C	IMCS	Information Management & Computer Security	/journals/imcs	/journals/imcs/imcs\n" +
  "C	IJICS	International Journal of Information and Computer Security	/journals/ijics	/journals/ijics/ijics\n" +
  "C	IJISP	International Journal of Information Security and Privacy	/journals/ijisp	/journals/ijisp/ijisp\n" +
  "C	JISA	Journal of Information Security and Application	/journals/istr	/journals/istr/istr\n" +
  "C	SCN	Security and Communication Networks	/journals/scn	/journals/scn/scn\n" +
  "C		Cybersecurity	/journals/cybersec	/journals/cybersec/cybersec\n" +
  "A	CCS	ACM Conference on Computer and Communications Security	/conf/ccs	/conf/ccs/ccs\n" +
  "A	EUROCRYPT	European Cryptology Conference	/conf/eurocrypt	/conf/eurocrypt/eurocrypt\n" +
  "A	S&P	IEEE Symposium on Security and Privacy	/conf/sp	/conf/sp/sp\n" +
  "A	CRYPTO	International Cryptology Conference	/conf/crypto	/conf/crypto/crypto\n" +
  "A	USENIX Security	Usenix Security Symposium	/conf/uss	/conf/uss/uss\n" +
  "A	NDSS	ISOC Network and Distributed System Security Symposium	/conf/ndss	/conf/ndss/ndss\n" +
  "B	ACSAC	Annual Computer Security Applications Conference	/conf/acsac	/conf/acsac/acsac\n" +
  "B	ASIACRYPT	Annual International Conference on the Theory and Application of Cryptology and Information Security	/conf/asiacrypt	/conf/asiacrypt/asiacrypt\n" +
  "B	ESORICS	European Symposium on Research in Computer Security	/conf/esorics	/conf/esorics/esorics\n" +
  "B	FSE	Fast Software Encryption	/conf/fse	/conf/fse/fse\n" +
  "B	CSFW	IEEE Computer Security Foundations Workshop	/conf/csfw	/conf/csfw/csfw\n" +
  "B	SRDS	IEEE International Symposium on Reliable Distributed Systems	/conf/srds	/conf/srds/srds\n" +
  "B	CHES	International Conference on Cryptographic Hardware and Embedded Systems	/conf/ches	/conf/ches/ches\n" +
  "B	DSN	International Conference on Dependable Systems and Networks	/conf/dsn	/conf/dsn/dsn\n" +
  "B	RAID	International Symposium on Recent Advances in Intrusion Detection	/conf/raid	/conf/raid/raid\n" +
  "B	PKC	International Workshop on Practice and Theory in Public Key Cryptography	/conf/pkc	/conf/pkc/pkc\n" +
  "B	TCC	Theory of Cryptography Conference	/conf/tcc	/conf/tcc/tcc\n" +
  "C	WiSec	ACM Conference on Security and Privacy in Wireless and Mobile Networks	/conf/wisec	/conf/wisec/wisec\n" +
  "C	SACMAT	ACM Symposium on Access Control Models and Technologies	/conf/sacmat	/conf/sacmat/sacmat\n" +
  "C	DRM	ACM Workshop on Digital Rights Management	/conf/drm	/conf/drm/drm\n" +
  "C	IH&MMSec	ACM Workshop on Information Hiding and Multimedia Security	/conf/ih	/conf/ih/ihmmsec\n" +
  "C	IH&MMSec	ACM Workshop on Information Hiding and Multimedia Security	/conf/ih	/conf/ih/ih\n" +
  "C	ACNS	Applied Cryptography and Network Security	/conf/acns	/conf/acns/acns\n" +
  "C	AsiaCCS	Asia Conference on Computer and Communications Security	/conf/asiaccs	/conf/ccs/asiaccs\n" +
  "C	AsiaCCS	Asia Conference on Computer and Communications Security	/conf/asiaccs	/conf/asiaccs/asiaccs\n" +
  "C	ACISP	AustralasiaConferenceonInformation SecurityandPrivacy	/conf/acisp	/conf/acisp/acisp\n" +
  "C	CT-RSA	RSA Conference, Cryptographers' Track	/conf/ctrsa	/conf/ctrsa/ctrsa\n" +
  "C	DIMVA	Detection of Intrusions and Malware &Vulnerability Assessment	/conf/dimva	/conf/dimva/dimva\n" +
  "C	DFRWS	Digital Forensic Research Workshop	/conf/dfrws	/conf/dfrws/dfrws\n" +
  "C	FC	Financial Cryptography and Data Security	/conf/fc	/conf/fc/fc\n" +
  "C	TrustCom	IEEE International Conference on Trust,Security and Privacy in Computing and Communications	/conf/trustcom	/conf/trustcom/trustcom\n" +
  "C	SEC	IFIP International Information Security Conference	/conf/sec	/conf/sec/sec\n" +
  "C	IFIP WG 11.9	IFIP WG 11.9 International Conference on Digital Forensics	/conf/ifip11-9	/conf/ifip11-9/df\n" +
  "C	ISC	Information Security Conference	/conf/isw	/conf/isw/isc\n" +
  "C	ISC	Information Security Conference	/conf/isw	/conf/isw/isw\n" +
  "C	ICDF2C	International Conference on Digital Forensics & Cyber Crime	/conf/icdf2c	/conf/icdf2c/icdf2c\n" +
  "C	ICICS	International Conference on Information and Communications Security	/conf/icics	/conf/icics/icics\n" +
  "C	SecureComm	International Conference on Security and Privacy in Communication Networks	/conf/securecomm	/conf/securecomm/securecomm\n" +
  "C	NSPW	New Security Paradigms Workshop	/conf/nspw	/conf/nspw/nspw\n" +
  "C	PAM	Passive and Active Measurement Conference	/conf/pam	/conf/pam/pam\n" +
  "C	PETS	Privacy Enhancing Technologies Symposium	/conf/pet	/conf/pet/pets\n" +
  "C	PETS	Privacy Enhancing Technologies Symposium	/conf/pet	/conf/pet/pet\n" +
  "C	SAC	Selected Areas in Cryptography	/conf/sacrypt	/conf/sacrypt/sacrypt\n" +
  "C	SOUPS	Symposium On Usable Privacy and Security	/conf/soups	/conf/soups/soups\n" +
  "C	HotSec	USENIX Workshop on Hot Topics in Security	/conf/uss/	/conf/uss/hotsec\n" +
  "C	EuroS&P	IEEE European Symposium on Security and Privacy	/conf/eurosp	/conf/eurosp/eurosp\n" +
  "C	Inscrypt	International Conference on Information Security and Cryptology	/conf/icisc	/conf/icisc/icisc\n" +
  "A	TOPLAS	ACM Transactions on Programming Languages & Systems	/journals/toplas	/journals/toplas/toplas\n" +
  "A	TOSEM	ACM Transactions on Software Engineering and Methodology	/journals/tosem	/journals/tosem/tosem\n" +
  "A	TSE	IEEE Transactions on Software Engineering	/journals/tse	/journals/tse/tse\n" +
  "A	TSC	IEEE Transactions on Service Computing	/journals/tsc	/journals/tsc/tsc\n" +
  "B	ASE	Automated Software Engineering	/journals/ase	/journals/ase/ase\n" +
  "B	ESE	Empirical Software Engineering	/journals/ese	/journals/ese/ese\n" +
  "B	IETS	IET Software	/journals/iee	/journals/iee/iee-s\n" +
  "B	IST	Information and Software Technology	/journals/infsof	/journals/infsof/infsof\n" +
  "B	JFP	Journal of Functional Programming	/journals/jfp	/journals/jfp/jfp\n" +
  "B		Journal of Software: Evolution and Process	/journals/smr	/journals/smr/smr\n" +
  "B	JSS	Journal of Systems and Software	/journals/jss	/journals/jss/jss\n" +
  "B	RE	Requirements Engineering	/journals/re	/journals/re/re\n" +
  "B	SCP	Science of Computer Programming	/journals/scp	/journals/scp/scp\n" +
  "B	SoSyM	Software and System Modeling	/journals/sosym	/journals/sosym/sosym\n" +
  "B	STVR	Software Testing, Verification and Reliability	/journals/stvr	/journals/stvr/stvr\n" +
  "B	SPE	Software: Practice and Experience	/journals/spe	/journals/spe/spe\n" +
  "C	CL	Computer Languages, Systems and Structures	/journals/cl	/journals/cl/cl\n" +
  "C	IJSEKE	International Journal on Software Engineering and Knowledge Engineering	/journals/ijseke	/journals/ijseke/ijseke\n" +
  "C	STTT	International Journal on Software Tools for Technology Transfer	/journals/sttt	/journals/sttt/sttt\n" +
  "C	JLAP	Journal of Logic and Algebraic Programming	/journals/jlap	/journals/jlap/jlap\n" +
  "C	JLAP	Journal of Logic and Algebraic Programming	/journals/jlap	/journals/jlp/jlp\n" +
  "C	JWE	Journal of Web Engineering	/journals/jwe	/journals/jwe/jwe\n" +
  "C	SOCA	Service Oriented Computing and Applications	/journals/soca	/journals/soca/soca\n" +
  "C	SQJ	Software Quality Journal	/journals/sqj	/journals/sqj/sqj\n" +
  "C	TPLP	Theory and Practice of Logic Programming	/journals/tplp	/journals/tplp/tplp\n" +
  "C	PACM PL	Proceedings of the ACM on Programming Languages	/journals/pacmpl	/journals/pacmpl/pacmpl\n" +
  "A	PLDI	ACM SIGPLAN Symposium on Programming Language Design & Implementation	/conf/pldi	/conf/pldi/pldi\n" +
  "A	POPL	ACM SIGPLAN-SIGACT Symposium on Principles of Programming Languages	/conf/popl	/conf/popl/popl\n" +
  "A	FSE/ESEC	ACM SIGSOFT Symposium on the Foundation of Software Engineering/ European Software Engineering Conference	/conf/sigsoft	/conf/sigsoft/fse\n" +
  "A	SOSP	ACM Symposium on Operating Systems Principles	/conf/sosp	/conf/sosp/sosp\n" +
  "A	OOPSLA	Conference on Object-Oriented Programming Systems, Languages,and Applications	/conf/oopsla	/conf/oopsla/oopsla\n" +
  "A	ASE	International Conference on Automated Software Engineering	/conf/kbse	/conf/kbse/ase\n" +
  "A	ASE	International Conference on Automated Software Engineering	/conf/kbse	/conf/kbse/	/conf/kbse/kbse\n" +
  "A	ICSE	International Conference on Software Engineering	/conf/icse	/conf/icse/icse\n" +
  "A	ISSTA	International Symposium on Software Testing and Analysis	/conf/issta	/conf/issta/issta\n" +
  "A	OSDI	USENIX Symposium on Operating Systems Design and Implementations	/conf/osdi	/conf/osdi/osdi\n" +
  "A	FM	International Symposium on Formal Methods	/conf/fm	/conf/fm/fm\n" +
  "B	ECOOP	European Conference on Object-Oriented Programming	/conf/ecoop	/conf/ecoop/ecoop\n" +
  "B	ETAPS	European Joint Conferences on Theory and Practice of Software	/conf/etaps	/conf/esop/esop\n" +
  "B	ETAPS	European Joint Conferences on Theory and Practice of Software	/conf/etaps	/conf/fase/fase\n" +
  "B	ETAPS	European Joint Conferences on Theory and Practice of Software	/conf/etaps	/conf/fossacs/fossacs\n" +
  "B	ETAPS	European Joint Conferences on Theory and Practice of Software	/conf/etaps	/conf/tacas/tacas\n" +
  "B	ETAPS	European Joint Conferences on Theory and Practice of Software	/conf/etaps	/conf/post/post\n" +
  "B	ETAPS	European Joint Conferences on Theory and Practice of Software	/conf/etaps	/conf/spin/spin\n" +
  "B	ICPC	IEEE International Conference on Program Comprehension	/conf/iwpc	/conf/iwpc/icpc\n" +
  "B	ICPC	IEEE International Conference on Program Comprehension	/conf/iwpc	/conf/iwpc/iwpc\n" +
  "B	RE	IEEE International Requirement Engineering Conference	/conf/re	/conf/re/re\n" +
  "B	RE	IEEE International Requirement Engineering Conference	/conf/re	/conf/icre/icre\n" +
  "B	CAiSE	International Conference on Advanced Information Systems Engineering	/conf/caise	/conf/caise/caise\n" +
  "B	ICFP	International Conference on Function Programming	/conf/icfp	/conf/icfp/icfp\n" +
  "B	LCTES	International Conference on Languages,Compilers, Tools and Theory for Embedded Systems	/conf/lctrts	/conf/lctrts/lctes\n" +
  "B	MoDELS	International Conference on Model Driven Engineering Languages and Systems	/conf/models	/conf/models/models\n" +
  "B	CP	International Conference on Principles and Practice of Constraint Programming	/conf/cp	/conf/cp/cp\n" +
  "B	ICSOC	International Conference on Service Oriented Computing	/conf/icsoc	/conf/icsoc/icsoc\n" +
  "B	SANER	International Conference on Software Analysis, Evolution, and Reengineering	/conf/wcre	/conf/wcre/saner\n" +
  "B	SANER	International Conference on Software Analysis, Evolution, and Reengineering	/conf/wcre	/conf/wcre/wcre\n" +
  "B	ICSME	International Conference on Software Maintenance and Evolution	/conf/icsm	/conf/icsm/icsme\n" +
  "B	ICSME	International Conference on Software Maintenance and Evolution	/conf/icsm	/conf/icsm/icsm\n" +
  "B	VMCAI	International Conference on Verification,Model Checking, and Abstract Interpretation	/conf/vmcai	/conf/vmcai/vmcai\n" +
  "B	ICWS	International Conference on Web Services(Research Track)	/conf/icws	/conf/icws/icws\n" +
  "B	Middleware	International Middleware Conference	/conf/middleware	/conf/middleware/middleware\n" +
  "B	SAS	International Static Analysis Symposium	/conf/sas	/conf/sas/sas\n" +
  "B	ESEM	International Symposium on Empirical Software Engineering and Measurement	/conf/esem	/conf/esem/esem\n" +
  "B	ISSRE	International Symposium on Software Reliability Engineering	/conf/issre	/conf/issre/issre\n" +
  "B	HotOS	USENIX Workshop on Hot Topics in Operating Systems	/conf/hotos	/conf/hotos/hotos\n" +
  "C	PEPM	ACM SIGPLAN Workshop on Partial Evaluation and Program Manipulation	/conf/pepm	/conf/pepm/pepm\n" +
  "C	PASTE	ACMSIGPLAN-SIGSOFT Workshop on Program Analysis for Software Tools and Engineering	/conf/paste	/conf/paste/paste\n" +
  "C	APLAS	Asian Symposium on Programming Languages and Systems	/conf/aplas	/conf/aplas/aplas\n" +
  "C	APSEC	Asia-Pacific Software Engineering Conference	/conf/apsec	/conf/apsec/apsec\n" +
  "C	EASE	Evaluation and Assessment in Software Engineering	/conf/ease	/conf/ease/ease\n" +
  "C	ICECCS	IEEE International Conference on Engineering of Complex Computer Systems	/conf/iceccs	/conf/iceccs/iceccs\n" +
  "C	ICST	IEEE International Conference on Software Testing, Verification and Validation	/conf/icst	/conf/icst/icst\n" +
  "C	ISPASS	IEEE International Symposium on Performance Analysis of Systems and Software	/conf/ispass	/conf/ispass/ispass\n" +
  "C	SCAM	IEEE International Working Conference on Source Code Analysis and Manipulation	/conf/scam	/conf/scam/scam\n" +
  "C	COMPSAC	International Computer Software and Applications Conference	/conf/compsac	/conf/compsac/compsac\n" +
  "C	ICFEM	International Conference on Formal Engineering Methods	/conf/icfem	/conf/icfem/icfem\n" +
  "C	TOOLS	International Conference on Objects, Models, Components, Patterns	/conf/tools	/conf/tools/tools\n" +
  "C	QSIC	International Conference on Quality Software	/conf/qsic	/conf/qsic/qsic\n" +
  "C	SCC	International Conference on Service Computing	/conf/IEEEscc	/conf/IEEEscc/scc\n" +
  "C	ICSSP	International Conference on Software and System Process	/conf/ispw	/conf/ispw/icssp\n" +
  "C	ICSSP	International Conference on Software and System Process	/conf/ispw	/conf/ispw/icsp\n" +
  "C	SEKE	International Conference on Software Engineering and Knowledge Engineering	/conf/seke	/conf/seke/seke\n" +
  "C	QRS	International Conference on Software Quality, Reliability and Security	/conf/qrs	/conf/qrs/qrs\n" +
  "C	ICSR	International Conference on Software Reuse	/conf/icsr	/conf/icsr/icsr\n" +
  "C	ICWE	International Conference on Web Engineering	/conf/icwe	/conf/icwe/icwe\n" +
  "C	SPIN	International SPIN Workshop on Model Checking of Software	/conf/spin	/conf/spin/spin\n" +
  "C	ATVA	International Symposium on Automated Technology for Verification and Analysis	/conf/atva	/conf/atva/atva\n" +
  "C	LOPSTR	International Symposium on Logic-based Program Synthesis and Transformation	/conf/lopstr	/conf/lopstr/lopstr\n" +
  "C	TASE	International Symposium on Theoretical Aspects of Software Engineering	/conf/tase	/conf/tase/tase\n" +
  "C	MSR	Mining Software Repositories	/conf/msr	/conf/msr/msr\n" +
  "C	REFSQ	Requirements Engineering: Foundation for Software Quality	/conf/refsq	/conf/refsq/refsq\n" +
  "C	WICSA	Working IEEE/IFIP Conference on Software Architecture	/conf/wicsa	/conf/wicsa/wicsa\n" +
  "C	Internetware	The Asia-Pacific Symposium on Internetware	/conf/internetware	/conf/internetware/internetware\n" +
  "C	RV	International Conference on Runtime Verification	/conf/rv	/conf/rv/rv\n" +
  "A 	TODS	ACM Transactions on Database Systems	/journals/tods	/journals/tods/tods\n" +
  "A 	TOIS	ACM Transactions on Information Systems	/journals/tois	/journals/tois/tois\n" +
  "A 	TKDE	IEEE Transactions on Knowledge and Data Engineering	/journals/tkde	/journals/tkde/tkde\n" +
  "A 	VLDBJ	The VLDB Journal	/journals/vldb	/journals/vldb/vldb\n" +
  "B	TKDD	ACM Transactions on Knowledge Discovery from Data	/journals/tkdd	/journals/tkdd/tkdd\n" +
  "B	TWEB	ACM Transactions on the Web	/journals/tweb	/journals/tweb\n" +
  "B	AEI	Advanced Engineering Informatics	/journals/aei	/journals/aei/aei\n" +
  "B	DKE	Data and Knowledge Engineering	/journals/dke	/journals/dke/dke\n" +
  "B	DMKD	Data Mining and Knowledge Discovery	/journals/datamine	/journals/datamine/datamine\n" +
  "B	EJIS	European Journal of Information Systems	/journals/ejis	/journals/ejis/ejis\n" +
  "B		GeoInformatica	/journals/geoinformatica	/journals/geoinformatica/geoinformatica\n" +
  "B	IPM	Information Processing and Management	/journals/ipm	/journals/ipm/ipm\n" +
  "B		Information Sciences	/journals/isci	/journals/isci/isci\n" +
  "B	IS	Information Systems	/journals/is	/journals/is/is\n" +
  "B	JASIST	Journal of the American Society for Information Science and Technology	/journals/jasis	/journals/jasis/jasis\n" +
  "B	JWS	Journal of Web Semantics	/journals/ws	/journals/ws/ws\n" +
  "B	KAIS	Knowledge and Information Systems	/journals/kais	/journals/kais/kais\n" +
  "C	DPD	Distributed and Parallel Databases	/journals/dpd	/journals/dpd/dpd\n" +
  "C	I&M	Information and Management	/journals/iam	/journals/iam/iam\n" +
  "C	IPL	Information Processing Letters	/journals/ipl	/journals/ipl/ipl\n" +
  "C	IR	Information Retrieval Journal	/journals/ir	/journals/ir/ir\n" +
  "C	IJCIS	International Journal of Cooperative Information Systems	/journals/ijcis	/journals/ijcis/ijcis\n" +
  "C	IJGIS	International Journal of Geographical Information Science	/journals/gis	/journals/gis/gis\n" +
  "C	IJIS	International Journal of Intelligent Systems	/journals/ijis	/journals/ijis/ijis\n" +
  "C	IJKM	International Journal of Knowledge Management	/journals/ijkm	/journals/ijkm/ijkm\n" +
  "C	IJSWIS	International Journal on Semantic Web and Information Systems	/journals/ijswis	/journals/ijswis/ijswis\n" +
  "C	JCIS	Journal of Computer Information Systems	/journals/jcis	/journals/jcis/jcis\n" +
  "C	JDM	Journal of Database Management	/journals/jdm	/journals/jdm/jdm\n" +
  "C	JGITM	Journal of Global Information Technology Management		\n" +
  "C	JIIS	Journal of Intelligent Information Systems	/journals/jiis	/journals/jiis/jiis\n" +
  "C	JSIS	Journal of Strategic Information Systems	/journals/jsis	/journals/jsis/jsis\n" +
  "C	DSE	Data Science and Engineering	/journals/dase	/journals/dase/dase\n" +
  "A	SIGMOD	ACM Conference on Management of Data	/conf/sigmod	/conf/sigmod/sigmod\n" +
  "A	SIGKDD	ACM Knowledge Discovery and Data Mining	/conf/kdd	/conf/kdd/kdd\n" +
  "A	ICDE	IEEE International Conference on Data Engineering	/conf/icde	/conf/icde/icde\n" +
  "A	SIGIR	International Conference on Research on Development in Information Retrieval	/conf/sigir	/conf/sigir/sigir\n" +
  "A	VLDB	International Conference on Very Large Data Bases	/conf/vldb	/conf/vldb/vldb\n" +
  "A	VLDB	International Conference on Very Large Data Bases	/journals/pvldb	/journals/pvldb/pvldb\n" +
  "B	CIKM	ACM International Conference on Information and Knowledge Management	/conf/cikm	/conf/cikm/cikm\n" +
  "B	WSDM	ACM International Conference on Web Search and Data Mining	/conf/wsdm	/conf/wsdm/wsdm\n" +
  "B	PODS	ACM Symposium on Principles of Database Systems	/conf/pods	/conf/pods/pods\n" +
  "B	DASFAA	Database Systems for Advanced Applications	/conf/dasfaa	/conf/dasfaa/dasfaa\n" +
  "B	ECML-PKDD	European Conference on Machine Learning and Principles and Practice of Knowledge Discovery in Databases	/conf/ecml	/conf/pkdd/pkdd\n" +
  "B	ISWC	IEEE International Semantic Web Conference	/conf/semweb	/conf/semweb/iswc\n" +
  "B	ICDM	International Conference on Data Mining	/conf/icdm	/conf/icdm/icdm\n" +
  "B	ICDT	International Conference on Database Theory	/conf/icdt	/conf/icdt/icdt\n" +
  "B	EDBT	International Conference on Extending DB Technology	/conf/edbt	/conf/edbt/edbt\n" +
  "B	CIDR	International Conference on Innovative Data Systems Research	/conf/cidr	/conf/cidr/cidr\n" +
  "B	SDM	SIAM International Conference on Data Mining	/conf/sdm	/conf/sdm/sdm\n" +
  "B	RecSys	ACM Conference on Recommender Systems	/conf/recsys	/conf/recsys/recsys\n" +
  "C	APWeb	Asia Pacific Web Conference	/conf/apweb	/conf/apweb/apweb\n" +
  "C	DEXA	Database and Expert System Applications	/conf/dexa	/conf/dexa/dexa\n" +
  "C	ECIR	European Conference on IR Research	/conf/ecir	/conf/ecir/ecir\n" +
  "C	ESWC	Extended Semantic Web Conference	/conf/esws	/conf/esws/eswc\n" +
  "C	WebDB	International ACM Workshop on Web and Databases	/conf/webdb	/conf/webdb/webdb\n" +
  "C	ER	International Conference on Conceptual Modeling	/conf/er	/conf/er/er\n" +
  "C	MDM	International Conference on Mobile Data Management	/conf/mdm	/conf/mdm/mdm\n" +
  "C	SSDBM	International Conference on Scientific and Statistical DB Management	/conf/ssdbm	/conf/ssdbm/ssdbm\n" +
  "C	WAIM	International Conference on Web Age Information Management	/conf/waim	/conf/waim/waim\n" +
  "C	SSTD	International Symposium on Spatial and Temporal Databases	/conf/ssd	/conf/ssd/sstd\n" +
  "C	PAKDD	Pacific-Asia Conference on Knowledge Discovery and Data Mining	/conf/pakdd	/conf/pakdd/pakdd\n" +
  "C	WISE	Web Information Systems Engineering	/conf/wise	/conf/wise/wise\n" +
  "C	ADMA	The International Conference on Advanced Data Mining and Applications	/conf/adma	/conf/adma/adma\n" +
  "A	TIT	IEEE Transactions on Information Theory	/journals/tit	/journals/tit/tit\n" +
  "A	IANDC	Information and Computation	/journals/iandc	/journals/iandc/iandc\n" +
  "A	SICOMP	SIAM Journal on Computing	/journals/siamcomp	/journals/siamcomp/siamcomp\n" +
  "B	TALG	ACM Transactions on Algorithms	/journals/talg	/journals/talg/talg\n" +
  "B	TOCL	ACM Transactions on Computational Logic	/journals/tocl	/journals/tocl/tocl\n" +
  "B	TOMS	ACM Transactions on Mathematical Software	/journals/toms	/journals/toms/toms\n" +
  "B	Algorithmica	Algorithmica	/journals/algorithmica	/journals/algorithmica/algorithmica\n" +
  "B	CC	Computational complexity	/journals/cc	/journals/cc/cc\n" +
  "B	FAC	Formal Aspects of Computing	/journals/fac	/journals/fac/fac\n" +
  "B	FMSD	Formal Methods in System Design	/journals/fmsd	/journals/fmsd/fmsd\n" +
  "B	INFORMS	INFORMS Journal on Computing	/journals/informs	/journals/informs/informs\n" +
  "B	JCSS	Journal of Computer and System Sciences	/journals/jcss	/journals/jcss/jcss\n" +
  "B	JGO	Journal of Global Optimization	/journals/jgo	/journals/jgo/jgo\n" +
  "B	JSC	Journal of Symbolic Computation	/journals/jsc	/journals/jsc/jsc\n" +
  "B	MSCS	Mathematical Structures in Computer Science	/journals/mscs	/journals/mscs/mscs\n" +
  "B	TCS	Theoretical Computer Science	/journals/tcs	/journals/tcs/tcs\n" +
  "C	ACTA	Acta Informatica	/journals/acta	/journals/acta/acta\n" +
  "C	APAL	Annals of Pure and Applied Logic	/journals/apal	/journals/apal/apal\n" +
  "C	DAM	Discrete Applied Mathematics	/journals/dam	/journals/dam/dam\n" +
  "C	FUIN	Fundamenta Informaticae	/journals/fuin	/journals/fuin/fuin\n" +
  "C	LISP	Higher-Order and Symbolic Computation	/journals/lisp	/journals/lisp/lisp\n" +
  "C	IPL	Information Processing Letters	/journals/ipl	/journals/ipl/ipl\n" +
  "C	JCOMPLEXITY	Journal of Complexity	/journals/jc	/journals/jc/jc\n" +
  "C	LOGCOM	Journal of Logic and Computation	/journals/logcom	/journals/logcom/logcom\n" +
  "C	JSL	Journal of Symbolic Logic	/journals/jsyml	/journals/jsyml/jsyml\n" +
  "C	LMCS	Logical Methods in Computer Science	/journals/lmcs	/journals/lmcs/lmcs\n" +
  "C	SIDMA	SIAM Journal on Discrete Mathematics	/journals/siamdm	/journals/siamdm/siamdm\n" +
  "C		Theory of Computing Systems	/journals/mst	/journals/mst/mst\n" +
  "A	STOC	ACM Symposium on Theory of Computing	/conf/stoc	/conf/stoc/stoc\n" +
  "A	SODA	ACM-SIAM Symposium on Discrete Algorithms	/conf/soda	/conf/soda/soda\n" +
  "A	CAV	Computer Aided Verification	/conf/cav	/conf/cav/cav\n" +
  "A	FOCS	IEEE Annual Symposium on Foundations of Computer Science	/conf/focs	/conf/focs/focs\n" +
  "A	LICS	IEEE Symposium on Logic in Computer Science	/conf/lics	/conf/lics/lics\n" +
  "B	SoCG	ACM Symposium on Computational Geometry	/conf/compgeom	/conf/compgeom/compgeom\n" +
  "B	ESA	European Symposium on Algorithms	/conf/esa	/conf/esa/esa\n" +
  "B	CCC	IEEE Conference on Computational Complexity	/conf/coco	/conf/coco/coco\n" +
  "B	ICALP	International Colloquium on Automata, Languages and Programming	/conf/icalp	/conf/icalp/icalp\n" +
  "B	CADE/IJCAR	International Conference on Automated Deduction/International Joint Conference on Automated Reasoning	/conf/cade	/conf/cade/ijcar\n" +
  "B	CADE/IJCAR	International Conference on Automated Deduction/International Joint Conference on Automated Reasoning	/conf/cade	/conf/cade/cade\n" +
  "B	CONCUR	International Conference on Concurrency Theory	/conf/concur	/conf/concur/concur\n" +
  "B	HSCC	International Conference on Hybrid Systems: Computation and Control	/conf/hybrid	/conf/hybrid/hscc\n" +
  "B	SAT	Theory and Applications of Satisfiability Testing	/conf/sat	/conf/sat/sat\n" +
  "B	COCOON	International Computing and Combinatorics Conference	/conf/cocoon	/conf/cocoon/cocoon\n" +
  "C	CSL	Computer Science Logic	/conf/csl	/conf/csl/csl\n" +
  "C	FMCAD	Formal Method in Computer-Aided Design	/conf/fmcad	/conf/fmcad/fmcad\n" +
  "C	FSTTCS	Foundations of Software Technology and Theoretical Computer Science	/conf/fsttcs	/conf/fsttcs/fsttcs\n" +
  "C	DSAA	IEEE International Conference on Data Science and Advanced Analytics	/conf/dsaa	/conf/dsaa/dsaa\n" +
  "C	ICTAC	International Colloquium on Theoretical Aspects of Computing	/conf/ictac	/conf/ictac/ictac\n" +
  "C	IPCO	International Conference on Integer Programming and Combinatorial Optimization	/conf/ipco	/conf/ipco/ipco\n" +
  "C	RTA	International Conference on Rewriting Techniques and Applications	/conf/rta	/conf/rta/rta\n" +
  "C	ISAAC	International Symposium on Algorithms and Computation	/conf/isaac	/conf/isaac/isaac\n" +
  "C	MFCS	Mathematical Foundations of Computer Science	/conf/mfcs	/conf/mfcs/mfcs\n" +
  "C	STACS	Symposium on Theoretical Aspects of Computer Science	/conf/stacs	/conf/stacs/stacs\n" +
  "C	SETTA	International Symposium on Dependable Software Engineering: Theories, Tools, and Applications	/conf/setta	/conf/setta/setta\n" +
  "A	TOG	ACM Transactions on Graphics	/journals/tog	/journals/tog/tog\n" +
  "A	TIP	IEEE Transactions on Image Processing	/journals/tip	/journals/tip/tip\n" +
  "A	TVCG	IEEE Transactions on Visualization and Computer Graphics	/journals/tvcg	/journals/tvcg/tvcg\n" +
  "B	TOMCCAP	ACM Transactions on Multimedia Computing,Communications and Application	/journals/tomccap	/journals/tomccap/tomccap\n" +
  "B	CAGD	Computer Aided Geometric Design	/journals/cagd	/journals/cagd/cagd\n" +
  "B	CGF	Computer Graphics Forum	/journals/cgf	/journals/cgf/cgf\n" +
  "B	CAD	Computer-Aided Design	/journals/cad	/journals/cad/cad\n" +
  "B	GM	Graphical Models	/journals/cvgip	/journals/cvgip/cvgip\n" +
  "B	TCSVT	IEEE Transactions on Circuits and Systems for Video Technology	/journals/tcsv	/journals/tcsv/tcsv\n" +
  "B	TMM	IEEE Transactions on Multimedia	/journals/tmm	/journals/tmm/tmm\n" +
  "B	JASA	Journal of The Acoustical Society of America		\n" +
  "B	SIIMS	SIAM Journal on Imaging Sciences	/journals/siamis	/journals/siamis/siamis\n" +
  "B	Speech Com	Speech Communication	/journals/speech	/journals/speech/speech\n" +
  "C	CGTA	Computational Geometry: Theory and Applications	/journals/comgeo	/journals/comgeo/comgeo\n" +
  "C	CAVW	Computer Animation and Virtual Worlds	/journals/jvca	/journals/jvca/jvca\n" +
  "C	C&G	Computers & Graphics	/journals/cg	/journals/cg/cg\n" +
  "C	DCG	Discrete & Computational Geometry	/journals/dcg	/journals/dcg/dcg\n" +
  "C	SPL	IEEE Signal Processing Letters	/journals/spl	/journals/spl/spl\n" +
  "C	IET-IPR	IET Image Processing	/journals/iet-ipr	/journals/iet-ipr/iet-ipr\n" +
  "C	JVCIR	Journal of Visual Communication and Image Representation	/journals/jvcir	/journals/jvcir/jvcir\n" +
  "C	MS	Multimedia Systems	/journals/mms	/journals/mms/mms\n" +
  "C	MTA	Multimedia Tools and Applications	/journals/mta	/journals/mta/mta\n" +
  "C		Signal Processing	/journals/sigpro	/journals/sigpro/sigpro\n" +
  "C	SPIC	Signal Processing: Image Communication	/journals/spic	/journals/spic/spic\n" +
  "C	TVC	The Visual Computer	/journals/vc	/journals/vc/vc\n" +
  "C	CVMJ	Computational Visual Media	/journals/cvm	/journals/cvm/cvm\n" +
  "A	ACM MM	ACM International Conference on Multimedia	/conf/mm	/conf/mm/mm\n" +
  "A	SIGGRAPH	ACM SIGGRAPH Annual Conference	/conf/siggraph	/conf/siggraph/siggraph\n" +
  "A	VR	IEEE Virtual Reality	/conf/vr	/conf/vr/vr\n" +
  "A	IEEE VIS	IEEE Visualization Conference	/conf/visualization	/conf/visualization/visualization\n" +
  "B	ICMR	ACM SIGMM International Conference on Multimedia Retrieval	/conf/mir	/conf/mir/icmr\n" +
  "B	ICMR	ACM SIGMM International Conference on Multimedia Retrieval	/conf/mir	/conf/mir/mir\n" +
  "B	SI3D	ACM Symposium on Interactive 3D Graphics	/conf/si3d	/conf/si3d/si3d\n" +
  "B	SCA	ACM/Eurographics Symposium on Computer Animation	/conf/sca	/conf/sca/sca\n" +
  "B	DCC	Data Compression Conference	/conf/dcc	/conf/dcc/dcc\n" +
  "B	EG	Eurographics	/conf/eurographics	/journals/cgf/cgf\n" +
  "B	EuroVis	Eurographics Conference on Visualization	/conf/vissym	/journals/cgf/cgf\n" +
  "B	SGP	Eurographics Symposium on Geometry Processing	/conf/sgp	/conf/sgp/sgp\n" +
  "B	EGSR	Eurographics Symposium on Rendering	/conf/rt	/conf/rt/dl\n" +
  "B	EGSR	Eurographics Symposium on Rendering	/conf/rt	/conf/rt/eii\n" +
  "B	ICASSP	IEEE International Conference on Acoustics,Speech and SP	/conf/icassp	/conf/icassp/icassp\n" +
  "B	ICME	IEEE International Conference on Multimedia& Expo	/conf/icmcs	/conf/icmcs/icme\n" +
  "B	ISMAR	International Symposium on Mixed and Augmented Reality	/conf/ismar	/conf/ismar/ismar\n" +
  "B	PG	Pacific Graphics: The Pacific Conference on Computer Graphics and Applications	/conf/pg	/conf/pg/pg\n" +
  "B	SPM	Symposium on Solid and Physical Modeling	/conf/sma	/conf/sma/spm\n" +
  "B	SPM	Symposium on Solid and Physical Modeling	/conf/sma	/conf/sma/sma\n" +
  "B	MICCAI	International Conference on Medical Image Computing and Computer-Assisted Intervention	/conf/miccai	/conf/miccai/miccai\n" +
  "C		ACM Symposium on Virtual Reality Software and Technology	/conf/vrst	/conf/vrst/vrst\n" +
  "C	CASA	Computer Animation and Social Agents	/conf/ca	/conf/ca/casa\n" +
  "C	CGI	Computer Graphics International	/conf/cgi	/conf/cgi/cgi\n" +
  "C	INTERSPEECH	Conference of the International SpeechCommunication Association	/conf/interspeech	/conf/interspeech/interspeech\n" +
  "C	GMP	Geometric Modeling and Processing	/conf/gmp	/conf/gmp/gmp\n" +
  "C	PacificVis	IEEE Pacific Visualization Symposium	/conf/apvis	/conf/apvis/pacificvis\n" +
  "C	PacificVis	IEEE Pacific Visualization Symposium	/conf/apvis	/conf/apvis/apvis\n" +
  "C	3DV	International Conference on 3D Vision	/conf/3dim	/conf/3dim/3dim\n" +
  "C	CAD/Graphics	International Conference on Computer-Aided Design and Computer Graphics	/conf/cadgraphics	/conf/cadgraphics/cadgraphics\n" +
  "C	ICIP	International Conference on Image Processing	/conf/icip	/conf/icip/icip\n" +
  "C	MMM	International Conference on Multimedia Modeling	/conf/mmm	/conf/mmm/mmm\n" +
  "C	PCM	Pacific-Rim Conference on Multimedia	/conf/pcm	/conf/pcm/pcm\n" +
  "C	SMI	Shape Modeling International	/conf/smi	/conf/smi/smi\n" +
  "C	ICVRV	International Conference on Virtual Reality and Visualization		\n" +
  "C	CVM	Computational Visual Media	/conf/cvm	/conf/cvm/cvm\n" +
  "C	PRCV	Chinese Conference on Pattern Recognition and Computer Vision	/conf/prcv	/conf/prcv/prcv\n" +
  "A	AI	Artificial Intelligence	/journals/ai	/journals/ai/ai\n" +
  "A	TPAMI	IEEE Trans on Pattern Analysis and Machine Intelligence	/journals/pami	/journals/pami/pami\n" +
  "A	IJCV	International Journal of Computer Vision	/journals/ijcv	/journals/ijcv/ijcv\n" +
  "A	JMLR	Journal of Machine Learning Research	/journals/jmlr	/journals/jmlr/jmlr\n" +
  "B	TAP	ACM Transactions on Applied Perception	/journals/tap	/journals/tap/tap\n" +
  "B	TSLP	ACM Transactions on Speech and Language Processing	/journals/tslp	/journals/tslp/tslp\n" +
  "B	AAMAS	Autonomous Agents and Multi-Agent Systems	/journals/aamas	/journals/aamas/aamas\n" +
  "B		Computational Linguistics	/journals/coling	/journals/coling/coling\n" +
  "B	CVIU	Computer Vision and Image Understanding	/journals/cviu	/journals/cviu/cviu\n" +
  "B	DKE	Data and Knowledge Engineering	/journals/dke	/journals/dke/dke\n" +
  "B		Evolutionary Computation	/journals/ec	/journals/ec/ec\n" +
  "B	TAC	IEEE Transactions on Affective Computing	/journals/taffco	/journals/taffco/taffco\n" +
  "B	TASLP	IEEE Transactions on Audio, Speech, and Language Processing	/journals/taslp	/journals/taslp/taslp\n" +
  "B		IEEE Transactions on Cybernetics	/journals/tcyb	/journals/tcyb/tcyb\n" +
  "B		IEEE Transactions on Cybernetics	/journals/tcyb	/journals/tsmc/tsmcb\n" +
  "B	TEC	IEEE Transactions on Evolutionary Computation	/journals/tec	/journals/tec/tec\n" +
  "B	TFS	IEEE Transactions on Fuzzy Systems	/journals/tfs	/journals/tfs/tfs\n" +
  "B	TNNLS	IEEE Transactions on Neural Networks and learning systems	/journals/tnn	/journals/tnn/tnn\n" +
  "B	IJAR	International Journal of Approximate Reasoning	/journals/ijar	/journals/ijar/ijar\n" +
  "B	JAIR	Journal of Artificial Intelligence Research	/journals/jair	/journals/jair/jair\n" +
  "B		Journal of Automated Reasoning	/journals/jar	/journals/jar/jar\n" +
  "B	JSLHR	Journal of Speech, Language, and Hearing Research		\n" +
  "B		Machine Learning	/journals/ml	/journals/ml/ml\n" +
  "B		Neural Computation	/journals/neco	/journals/neco/neco\n" +
  "B		Neural Networks	/journals/nn	/journals/nn/nn\n" +
  "B		Pattern Recognition	/journals/pr	/journals/pr/pr\n" +
  "B	TACL	Transactions of the Association for Computational Linguistics	/journals/tacl	/journals/tacl/tacl\n" +
  "C	TALLIP	ACM Transactions on Asian and Low-Resource Language Information Processing	/journals/talip	/journals/talip/talip\n" +
  "C		Applied Intelligence	/journals/apin	/journals/apin/apin\n" +
  "C	AIM	Artificial Intelligence in Medicine	/journals/artmed	/journals/artmed/artmed\n" +
  "C		Artificial Life	/journals/alife	/journals/alife/alife\n" +
  "C		Computational Intelligence	/journals/ci	/journals/ci/ci\n" +
  "C		Computer Speech and Language	/journals/csl	/journals/csl/csl\n" +
  "C		Connection Science	/journals/connection	/journals/connection/connection\n" +
  "C	DSS	Decision Support Systems	/journals/dss	/journals/dss/dss\n" +
  "C	EAAI	Engineering Applications of Artificial Intelligence	/journals/eaai	/journals/eaai/eaai\n" +
  "C		Expert Systems	/journals/es	/journals/es/es\n" +
  "C	ESWA	Expert Systems with Applications	/journals/eswa	/journals/eswa/eswa\n" +
  "C		Fuzzy Sets and Systems	/journals/fss	/journals/fss/fss\n" +
  "C	TG	IEEE Transactions on Games	/journals/tciaig	/journals/tciaig/tciaig\n" +
  "C	IET-CVI	IET Computer Vision	/journals/iet-cvi	/journals/iet-cvi/iet-cvi\n" +
  "C		IET Signal Processing	/journals/iet-spr	/journals/iet-spr/iet-spr\n" +
  "C	IVC	Image and Vision Computing	/journals/ivc	/journals/ivc/ivc\n" +
  "C	IDA	Intelligent Data Analysis	/journals/ida	/journals/ida/ida\n" +
  "C	IJCIA	International Journal of Computational Intelligence and Applications	/journals/ijcia	/journals/ijcia/ijcia\n" +
  "C	IJIS	International Journal of Intelligent Systems	/journals/ijis	/journals/ijis/ijis\n" +
  "C	IJNS	International Journal of Neural Systems	/journals/ijns	/journals/ijns/ijns\n" +
  "C	IJPRAI	International Journal of Pattern Recognition and Artificial Intelligence	/journals/ijprai	/journals/ijprai/ijprai\n" +
  "C	IJUFKS	International Journal of Uncertainty, Fuzziness and Knowledge-Based System	/journals/ijufks	/journals/ijufks/ijufks\n" +
  "C	IJDAR	International Journal on Document Analysis and Recognition	/journals/ijdar	/journals/ijdar/ijdar\n" +
  "C	JETAI	Journal of Experimental and Theoretical Artificial Intelligence	/journals/jetai	/journals/jetai/jetai\n" +
  "C	KBS	Knowledge-Based Systems	/journals/kbs	/journals/kbs/kbs\n" +
  "C		Machine Translation	/journals/mt	/journals/mt/mt\n" +
  "C		Machine Vision and Applications	/journals/mva	/journals/mva/mva\n" +
  "C		Natural Computing	/journals/nc	/journals/nc/nc\n" +
  "C	NLE	Natural Language Engineering	/journals/nle	/journals/nle/nle\n" +
  "C	NCA	Neural Computing & Applications	/journals/nca	/journals/nca/nca\n" +
  "C	NPL	Neural Processing Letters	/journals/npl	/journals/npl/npl\n" +
  "C		Neurocomputing	/journals/ijon	/journals/ijon/ijon\n" +
  "C	PAA	Pattern Analysis and Applications	/journals/paa	/journals/paa/paa\n" +
  "C	PRL	Pattern Recognition Letters	/journals/prl	/journals/prl/prl\n" +
  "C		Soft Computing	/journals/soco	/journals/soco/soco\n" +
  "C	WI	Web Intelligence	/journals/wias	/journals/wias/wias\n" +
  "C	TIIS	ACM Transactions on Interactive Intelligent Systems	/journals/tiis	/journals/tiis/tiis\n" +
  "A	AAAI	AAAI Conference on Artificial Intelligence	/conf/aaai	/conf/aaai/aaai\n" +
  "A	NeurIPS	Annual Conference on Neural Information Processing Systems	/conf/nips	/conf/nips/neurips\n" +
  "A	NeurIPS	Annual Conference on Neural Information Processing Systems	/conf/nips	/conf/nips/nips\n" +
  "A	ACL	Annual Meeting of the Association for Computational Linguistics	/conf/acl	/conf/acl/acl\n" +
  "A	CVPR	IEEE Conference on Computer Vision and Pattern Recognition	/conf/cvpr	/conf/cvpr/cvpr\n" +
  "A	ICCV	International Conference on Computer Vision	/conf/iccv	/conf/iccv/iccv\n" +
  "A	ICML	International Conference on Machine Learning	/conf/icml	/conf/icml/icml\n" +
  "A	IJCAI	International Joint Conference on Artificial Intelligence	/conf/ijcai	/conf/ijcai/ijcai\n" +
  "B	COLT	Annual Conference on Computational Learning Theory	/conf/colt	/conf/colt/colt\n" +
  "B	EMNLP	Conference on Empirical Methods in Natural Language Processing	/conf/emnlp	/conf/emnlp/emnlp\n" +
  "B	ECAI	European Conference on Artificial Intelligence	/conf/ecai	/conf/ecai/ecai\n" +
  "B	ECCV	European Conference on Computer Vision	/conf/eccv	/conf/eccv/eccv\n" +
  "B	ICRA	IEEE International Conference on Robotics and Automation	/conf/icra	/conf/icra/icra\n" +
  "B	ICAPS	International Conference on Automated Planning and Scheduling	/conf/aips	/conf/aips/icaps\n" +
  "B	ICCBR	International Conference on Case-Based Reasoning and Development	/conf/iccbr	/conf/iccbr/iccbr\n" +
  "B	COLING	International Conference on Computational Linguistics	/conf/coling	/conf/coling/coling\n" +
  "B	KR	International Conference on Principles of Knowledge Representation and Reasoning	/conf/kr	/conf/kr/kr\n" +
  "B	UAI	International Conference on Uncertainty in Artificial Intelligence	/conf/uai	/conf/uai/uai\n" +
  "B	AAMAS	International Joint Conference on Autonomous Agents and Multi-agent Systems	/conf/atal	/conf/atal/aamas\n" +
  "B	PPSN	Parallel Problem Solving from Nature	/conf/ppsn	/conf/ppsn/ppsn\n" +
  "B	NAACL	The Annual Conference of the North American Chapter of the Association for Computational Linguistics	/conf/naacl	/conf/naacl/naacl\n" +
  "C	AISTATS	Artificial Intelligence and Statistics	/conf/aistats	/conf/aistats/aistats\n" +
  "C	ACCV	Asian Conference on Computer Vision	/conf/accv	/conf/accv/accv\n" +
  "C	ACML	Asian Conference on Machine Learning	/conf/acml	/conf/acml/acml\n" +
  "C	BMVC	British Machine Vision Conference	/conf/bmvc	/conf/bmvc/bmvc\n" +
  "C	NLPCC	CCF International Conference on Natural Language Processing and Chinese Computing	/conf/nlpcc	/conf/nlpcc/nlpcc\n" +
  "C	CoNLL	Conference on Computational Natural Language Learning	/conf/conll	/conf/conll/conll\n" +
  "C	GECCO	Genetic and Evolutionary Computation Conference	/conf/gecco	/conf/gecco/gecco\n" +
  "C	ICTAI	IEEE International Conference on Tools with Artificial Intelligence	/conf/ictai	/conf/ictai/ictai\n" +
  "C	IROS	IEEERSJ International Conference on Intelligent Robots and Systems	/conf/iros	/conf/iros/iros\n" +
  "C	ALT	International Conference on Algorithmic Learning Theory	/conf/alt	/conf/alt/alt\n" +
  "C	ICANN	International Conference on Artificial Neural Networks	/conf/icann	/conf/icann/icann\n" +
  "C	FG	International Conference on Automatic Face and Gesture Recognition	/conf/fgr	/conf/fgr/fg\n" +
  "C	ICDAR	International Conference on Document Analysis and Recognition	/conf/icdar	/conf/icdar/icdar\n" +
  "C	ILP	International Conference on Inductive Logic Programming	/conf/ilp	/conf/ilp/ilp\n" +
  "C	KSEM	International conference on Knowledge Science,Engineering and Management	/conf/ksem	/conf/ksem/ksem\n" +
  "C	ICONIP	International Conference on Neural Information Processing	/conf/iconip	/conf/iconip/iconip\n" +
  "C	ICPR	International Conference on Pattern Recognition	/conf/icpr	/conf/icpr/icpr\n" +
  "C	ICB	International Joint Conference on Biometrics	/conf/icb	/conf/icb/icb\n" +
  "C	IJCNN	International Joint Conference on Neural Networks	/conf/ijcnn	/conf/ijcnn/ijcnn\n" +
  "C	PRICAI	Pacific Rim International Conference on Artificial Intelligence	/conf/pricai	/conf/pricai/pricai\n" +
  "A	TOCHI	ACM Transactions on Computer-Human Interaction	/journals/tochi	/journals/tochi/tochi\n" +
  "A	IJHCS	International Journal of Human Computer Studies	/journals/ijmms	/journals/ijmms/ijmms\n" +
  "B	CSCW	Computer Supported Cooperative Work	/journals/cscw	/journals/cscw/cscw\n" +
  "B	HCI	Human Computer Interaction	/journals/hhci	/journals/hhci/hhci\n" +
  "B		IEEE Transactions on Human-Machine Systems	/journals/thms	/journals/thms/thms\n" +
  "B		IEEE Transactions on Human-Machine Systems	/journals/thms	/journals/tsmc/tsmcc\n" +
  "B	IWC	Interacting with Computers	/journals/iwc	/journals/iwc/iwc\n" +
  "B	IJHCI	International Journal of Human-Computer Interaction	/journals/ijhci	/journals/ijhci/ijhci\n" +
  "B	UMUAI	User Modeling and User-Adapted Interaction	/journals/umuai	/journals/umuai/umuai\n" +
  "B	TSMC	IEEE Transactions on Systems, Man, and Cybernetics: Systems	/journals/tsmc	/journals/tsmc/tsmc\n" +
  "C	BIT	Behaviour & Information Technology	/journals/behaviourIT	/journals/behaviourIT/behaviourIT\n" +
  "C	PUC	Personal and Ubiquitous Computing	/journals/puc	/journals/puc/puc\n" +
  "C	PMC	Pervasive and Mobile Computing	/journals/percom	/journals/percom/percom\n" +
  "C	PACMHCI	Proceedings of the ACM on Human-Computer Interaction	/journals/pacmhci	/journals/pacmhci/pacmhci\n" +
  "A	CSCW	ACM Conference on Computer Supported Cooperative Work and Social Computing	/conf/cscw	/conf/cscw/cscw\n" +
  "A	CHI	ACM Conference on Human Factors in Computing Systems	/conf/chi	/conf/chi/chi\n" +
  "A	UbiComp	ACM International Conference on Ubiquitous Computing	/conf/huc	/conf/huc/ubicomp\n" +
  "A	IMWUT	Proceedings of the ACM on Interactive, Mobile, Wearable and Ubiquitous Technologies	/journals/imwut	/journals/imwut/imwut\n" +
  "A	UIST	ACM Symposium on User Interface Software and Technology	/conf/uist	/conf/uist/uist\n" +
  "B	GROUP	ACM Conference on Supporting Group Work	/conf/group	/conf/group/group\n" +
  "B	IUI	ACM International Conference on Intelligent User Interfaces	/conf/iui	/conf/iui/iui\n" +
  "B	ITS	ACM International Conference on Interactive Tabletops and Surfaces	/conf/tabletop	/conf/tabletop/iss\n" +
  "B	ITS	ACM International Conference on Interactive Tabletops and Surfaces	/conf/tabletop	/conf/tabletop/its\n" +
  "B	ECSCW	European Conference on Computer Supported Cooperative Work	/conf/ecscw	/conf/ecscw/ecscw\n" +
  "B	PERCOM	IEEE International Conference on Pervasive Computing and Communications	/conf/percom	/conf/percom/percom\n" +
  "B	MobileHCI	International Conference on Human Computer Interaction with Mobile Devices and Services	/conf/mhci	/conf/mhci/mhci\n" +
  "B	ICWSM	The International AAAI Conference on Web and Social Media	/conf/icwsm	/conf/icwsm/icwsm\n" +
  "C	DIS	ACM Conference on Designing Interactive Systems	/conf/ACMdis	/conf/ACMdis/ACMdis\n" +
  "C	ICMI	ACM International Conference on Multimodal Interaction	/conf/icmi	/conf/icmi/icmi\n" +
  "C	ASSETS	ACM SIGACCESS Conference on Computers and Accessibility	/conf/assets	/conf/assets/assets\n" +
  "C	GI	Graphics Interface conference	/conf/graphicsinterface	/conf/graphicsinterface/graphicsinterface\n" +
  "C	UIC	IEEE International Conference on Ubiquitous Intelligence and Computing	/conf/uic	/conf/uic/uic\n" +
  "C		IEEE World Haptics Conference	/conf/haptics	/conf/haptics/haptics\n" +
  "C	INTERACT	IFIP TC13 Conference on Human-Computer Interaction	/conf/interact	/conf/interact/interact\n" +
  "C	IDC	Interaction Design and Children	/conf/acmidc	/conf/acmidc/idc\n" +
  "C	CollaborateCom	International Conference on Collaborative Computing: Networking, Applications and Worksharing	/conf/colcom	/conf/colcom/colcom\n" +
  "C	CSCWD	International Conference on Computer Supported Cooperative Work in Design	/conf/cscwd	/conf/cscwd/cscwd\n" +
  "C	CoopIS	International Conference on Cooperative Information Systems	/conf/coopis	/conf/coopis/coopis\n" +
  "C	MobiQuitous	International Conference on Mobile and Ubiquitous Systems: Computing,Networking and Services	/conf/mobiquitous	/conf/mobiquitous/mobiquitous\n" +
  "C	AVI	International Working Conference on Advanced Visual Interfaces	/conf/avi	/conf/avi/avi\n" +
  "A 	JACM	Journal of the ACM	/journals/jacm	/journals/jacm/jacm\n" +
  "A 	Proc. IEEE	Proceedings of the IEEE	/journals/pieee	/journals/pieee/pieee\n" +
  "A	SCIS	Science China Information Sciences	/journals/chinaf	/journals/chinaf/chinaf\n" +
  "B		Bioinformatics	/journals/bioinformatics	/journals/bioinformatics/bioinformatics\n" +
  "B		Briefings in Bioinformatics	/journals/bib	/journals/bib/bib\n" +
  "B	Cognition	Cognition: International Journal of Cognitive Science		\n" +
  "B	TASAE	IEEE Transactions on Automation Science and Engineering	/journals/tase	/journals/tase/tase\n" +
  "B	TGARS	IEEE Transactions on Geoscience and Remote Sensing	/journals/tgrs	/journals/tgrs/tgrs\n" +
  "B	TITS	IEEE Transactions on Intelligent Transportation Systems	/journals/tits	/journals/tits/tits\n" +
  "B	TMI	IEEE Transactions on Medical Imaging	/journals/tmi	/journals/tmi/tmi\n" +
  "B	TR	IEEE Transactions on Robotics	/journals/trob	/journals/trob/trob\n" +
  "B	TCBB	IEEE-ACM Transactions on Computational Biology and Bioinformatics	/journals/tcbb	/journals/tcbb/tcbb\n" +
  "B	JCST	Journal of Computer Science and Technology	/journals/jcst	/journals/jcst/jcst\n" +
  "B	JAMIA	Journal of the American Medical Informatics Association	/journals/jamia	/journals/jamia/jamia\n" +
  "B		PLOS Computational Biology	/journals/ploscb	/journals/ploscb/ploscb\n" +
  "B		The Computer Journal	/journals/cj	/journals/cj/cj\n" +
  "B		World Wide Web Journal	/journals/www	/journals/www/www\n" +
  "B	FCS	Frontiers of Computer Science	/journals/fcsc	/journals/fcsc/fcsc\n" +
  "C		BMC Bioinformatics	/journals/bmcbi	/journals/bmcbi/bmcbi\n" +
  "C		Cybernetics and Systems	/journals/cas	/journals/cas/cas\n" +
  "C		IEEE Geoscience and Remote Sensing Letters	/journals/lgrs	/journals/lgrs/lgrs\n" +
  "C	JBHI	IEEE Journal of Biomedical and Health Informatics	/journals/titb	/journals/titb/titb\n" +
  "C	TBD	IEEE Transactions on Big Data	/journals/tbd	/journals/tbd/tbd\n" +
  "C		IET Intelligent Transport Systems		\n" +
  "C	JBI	Journal of Biomedical Informatics	/journals/jbi	/journals/jbi/jbi\n" +
  "C		Medical Image Analysis	/journals/mia	/journals/mia/mia\n" +
  "C	TII	IEEE Transactions on Industrial Informatics	/journals/tii	/journals/tii/tii\n" +
  "C	TCPS	ACM Transactions on Cyber-Physical Systems	/journals/tcps	/journals/tcps/tcps\n" +
  "C	TOCE	ACM Transactions on Computing Education	/journals/jeric	/journals/jeric/toce\n" +
  "C	TOCE	ACM Transactions on Computing Education	/journals/jeric	/journals/jeric/jeric\n" +
  "C	FITEE	Frontiers of Information Technology & Electronic Engineering	/journals/jzusc	/journals/jzusc/jzusc\n" +
  "C	TCSS	IEEE Transaction on Computational Social Systems	/journals/tcss	/journals/tcss/tcss\n" +
  "C		IEEE Transactions on Reliability	/journals/tr	/journals/tr/tr\n" +
  "A	WWW	International World Wide Web Conferences	/conf/www	/conf/www/www\n" +
  "A	RTSS	Real-Time Systems Symposium	/conf/rtss	/conf/rtss/rtss\n" +
  "A	WINE	Conference on Web and Internet Economics	/conf/wine	/conf/wine/wine\n" +
  "B	CogSci	Cognitive Science Society Annual Conference	/conf/cogsci	/conf/cogsci/cogsci\n" +
  "B	BIBM	IEEE International Conference on Bioinformatics and Biomedicine	/conf/bibm	/conf/bibm/bibm\n" +
  "B	EMSOFT	International Conference on Embedded Software	/conf/emsoft	/conf/emsoft/emsoft\n" +
  "B	ISMB	International conference on Intelligent Systems for Molecular Biology	/journals/bioinformatics	/journals/bioinformatics/bioinformatics\n" +
  "B	RECOMB	International Conference on Research in Computational Molecular Biology	/conf/recomb	/conf/recomb/recomb\n" +
  "C	AMIA	American Medical Informatics Association Annual Symposium	/conf/amia	/conf/amia/amia\n" +
  "C	APBC	Asia Pacific Bioinformatics Conference	/conf/apbc	/conf/apbc/apbc\n" +
  "C		IEEE International Conference on Big Data	/conf/bigdataconf	/conf/bigdataconf/bigdataconf\n" +
  "C		IEEE International Conference on Cloud Computing	/conf/IEEEcloud	/conf/IEEEcloud/IEEEcloud\n" +
  "C	SMC	IEEE International Conference on Systems, Man, and Cybernetics	/conf/smc	/conf/smc/smc\n" +
  "C	COSIT	International Conference on Spatial Information Theory	/conf/cosit	/conf/cosit/cosit\n" +
  "C	ISBRA	International Symposium on Bioinformatics Research and Applications	/conf/isbra	/conf/isbra/isbra\n" +
  "C	SAGT	International Symposium on Algorithmic Game Theory	/conf/sagt	/conf/sagt/sagt\n" +
  "C	SIGSPATIAL	ACM SIGSPATIAL International Conference on Advances in Geographic Information Systems	/conf/gis	/conf/gis/gis\n" +
  "C	ICIC	International Conference on Intelligent Computing	/conf/icic	/conf/icic/icic\n" +
  "E	ICLR	International Conference on Learning Representations	/conf/iclr	/conf/iclr/iclr\n" +
  "P		arXiv	/journals/corr	/journals/corr/corr";
>>>>>>> 916858f1

var ccfRankFull = {};
var ccfRankAbbr = {};
var ccfRankDb = {};
var ccfRankUrl = {};
var ccfFullUrl = {};
var ccfAbbrFull = {};
for (x of ccfRankList.split("\n")) {
  y = x.split("\t");
  ccfFullUrl[y[2].toUpperCase()] = y[4];
  if (y[4] != "") {
    ccfRankUrl[y[4]] = y[0];
    ccfRankAbbr[y[4]] = y[1];
    ccfRankFull[y[4]] = y[2];
    ccfRankDb[y[3]] = y[4];
    ccfAbbrFull[y[1]] = y[2].toUpperCase();
  }
}

const copyright = `/**
 * MIT License
 *  
 * WenyanLiu (https://github.com/WenyanLiu/CCFrank4dblp)
 * Copyright (c) 2019-2024 All Rights Reserved.
 * ------------------------------------------------------
 * Generated by dataGen.js
 * Last updated: ${new Date().toISOString().split("T")[0]}
 */
`;

const fs = require("fs");

// Helper function to write formatted JS files
function writeFormattedJS(filename, objName, data) {
  const content = `${copyright}
ccf.${objName} = ${JSON.stringify(data, null, 2)};
`;
  fs.writeFileSync(filename, content, "utf8");
}

// Write all files with consistent formatting and copyright
writeFormattedJS("ccfRankAbbr.js", "rankAbbrName", ccfRankAbbr);
writeFormattedJS("ccfRankFull.js", "rankFullName", ccfRankFull);
writeFormattedJS("ccfRankDb.js", "rankDb", ccfRankDb);
writeFormattedJS("ccfRankUrl.js", "rankUrl", ccfRankUrl);
writeFormattedJS("ccfFullUrl.js", "fullUrl", ccfFullUrl);
writeFormattedJS("ccfAbbrFull.js", "abbrFull", ccfAbbrFull);<|MERGE_RESOLUTION|>--- conflicted
+++ resolved
@@ -5,687 +5,6 @@
  */
 
 const ccfRankList =
-<<<<<<< HEAD
-    "A	TOCS	ACM Transactions on Computer Systems	/journals/tocs	/journals/tocs/tocs\n" +
-    "A	TOS	ACM Transactions on Storage	/journals/tos	/journals/tos/tos\n" +
-    "A	TCAD	IEEE Transactions On Computer-Aided Design Of Integrated Circuits And System	/journals/tcad	/journals/tcad/tcad\n" +
-    "A	TC	IEEE Transactions on Computers	/journals/tc	/journals/tc/tc\n" +
-    "A	TPDS	IEEE Transactions on Parallel and Distributed Systems	/journals/tpds	/journals/tpds/tpds\n" +
-    "A	TACO	ACM Transactions on Architecture and Code Optimization	/journals/taco	/journals/taco/taco\n" +
-    "B	TAAS	ACM Transactions on Autonomous and Adaptive Systems	/journals/taas	/journals/taas/taas\n" +
-    "B	TODAES	ACM Transactions on Design Automation of Electronic Systems	/journals/todaes	/journals/todaes/todaes\n" +
-    "B	TECS	ACM Transactions on Embedded Computing Systems	/journals/tecs	/journals/tecs/tecs\n" +
-    "B	TRETS	ACM Transactions on Reconfigurable Technology and Systems	/journals/trets	/journals/trets/trets\n" +
-    "B	TVLSI	IEEE Transactions on Very Large Scale Integration (VLSI) Systems	/journals/tvlsi	/journals/tvlsi/tvlsi\n" +
-    "B	JPDC	Journal of Parallel and Distributed Computing	/journals/jpdc	/journals/jpdc/jpdc\n" +
-    "B	JSA	Journal of Systems Architecture: Embedded Software Design	/journals/jsa	/journals/jsa/jsa\n" +
-    "B	PARCO	Parallel Computing	/conf/parco	/conf/parco/parco\n" +
-    "B		Performance Evaluation: An International Journal	/journals/pe	/journals/pe/pe\n" +
-    "C	JETC	ACM Journal on Emerging Technologies in Computing Systems	/journals/jetc	/journals/jetc/jetc\n" +
-    "C		Concurrency and Computation: Practice and Experience	/journals/concurrency	/journals/concurrency/concurrency\n" +
-    "C	DC	Distributed Computing	/journals/dc	/journals/dc/dc\n" +
-    "C	FGCS	Future Generation Computer Systems	/journals/fgcs	/journals/fgcs/fgcs\n" +
-    "C	TCC	IEEE Transactions on Cloud Computing	/journals/tcc	/journals/tcc/tcc\n" +
-    "C	Integration	Integration, the VLSI Journal	/journals/integration	/journals/integration/integration\n" +
-    "C	JETTA	Journal of Electronic Testing-Theory and Applications	/journals/et	/journals/et/et\n" +
-    "C	JGC	The Journal of Grid computing	/journals/grid	/journals/grid/grid\n" +
-    "C	RTS	Real-Time Systems	/journals/rts	/journals/rts/rts\n" +
-    "C	TJSC	The Journal of Supercomputing	/journals/tjs	/journals/tjs/tjs\n" +
-    "C	TCASI	IEEE Transactions on Circuits and Systems I: Regular Papers	/journals/tcasI	/journals/tcasI/tcasI\n" +
-    "C	CCF-THPC	CCF Transactions on High Performance Computing	/journals/ccfthpc	/journals/ccfthpc/ccfthpc\n" +
-    "C	TSUSC	IEEE Transactions on Sustainable Computing	/journals/tsusc	/journals/tsusc/tsusc\n" +
-    "A	PPoPP	ACM SIGPLAN Symposium on Principles & Practice of Parallel Programming	/conf/ppopp	/conf/ppopp/ppopp\n" +
-    "A	FAST	Conference on File and Storage Technologies	/conf/fast	/conf/fast/fast\n" +
-    "A	DAC	Design Automation Conference	/conf/dac	/conf/dac/dac\n" +
-    "A	HPCA	High-Performance Computer Architecture	/conf/hpca	/conf/hpca/hpca\n" +
-    "A	MICRO	IEEE/ACM International Symposium on Microarchitecture	/conf/micro	/conf/micro/micro\n" +
-    "A	SC	International Conference for High Performance Computing, Networking, Storage, and Analysis	/conf/sc	/conf/sc/sc\n" +
-    "A	ASPLOS	International Conference on Architectural Support for Programming Languages and Operating Systems	/conf/asplos	/conf/asplos/asplos\n" +
-    "A	ISCA	International Symposium on Computer Architecture	/conf/isca	/conf/isca/isca\n" +
-    "A	USENIX ATC	USENIX Annual Technical Conference	/conf/usenix	/conf/usenix/usenix\n" +
-    "A	EuroSys	European Conference on Computer Systems	/conf/eurosys	/conf/eurosys/eurosys\n" +
-    "B	SOCC	ACM Symposium on Cloud Computing	/conf/cloud	/conf/cloud/socc\n" +
-    "B	SPAA	ACM Symposium on Parallelism in Algorithms and Architectures	/conf/spaa	/conf/spaa/spaa\n" +
-    "B	PODC	ACM Symposium on Principles of Distributed Computing	/conf/podc	/conf/podc/podc\n" +
-    "B	FPGA	ACM/SIGDA International Symposium on Field-Programmable Gate Arrays	/conf/fpga	/conf/fpga/fpga\n" +
-    "B	CGO	Code Generation and Optimization	/conf/cgo	/conf/cgo/cgo\n" +
-    "B	DATE	Design, Automation & Test in Europe	/conf/date	/conf/date/date\n" +
-    "B	HOT CHIPS	ACM Symposium on High Performance Chips	/conf/hotchips	/conf/hotchips/hotchips\n" +
-    "B	CLUSTER	IEEE International Conference on Cluster Computing	/conf/cluster	/conf/cluster/cluster\n" +
-    "B	ICCD	International Conference on Computer Design	/conf/iccd	/conf/iccd/iccd\n" +
-    "B	ICCAD	International Conference on Computer-Aided Design	/conf/iccad	/conf/iccad/iccad\n" +
-    "B	ICDCS	International Conference on Distributed Computing Systems	/conf/icdcs	/conf/icdcs/icdcs\n" +
-    "B	CODES+ISSS	International Conference on Hardware/Software Co-design and System Synthesis	/conf/codes	/conf/codes/codes\n" +
-    "B	HiPEAC	International Conference on High Performance and Embedded Architectures and Compilers	/conf/hipeac	/conf/hipeac/hipeac\n" +
-    "B	SIGMETRICS	International Conference on Measurement and Modeling of Computer Systems	/conf/sigmetrics	/conf/sigmetrics/sigmetrics\n" +
-    "B	PACT	International Conference on Parallel Architectures and Compilation Techniques	/conf/IEEEpact	/conf/IEEEpact/pact\n" +
-    "B	PACT	International Conference on Parallel Architectures and Compilation Techniques	/conf/IEEEpact	/conf/IEEEpact/IEEEpact\n" +
-    "B	ICPP	International Conference on Parallel Processing	/conf/icpp	/conf/icpp/icpp\n" +
-    "B	ICS	International Conference on Supercomputing	/conf/ics	/conf/ics/ics\n" +
-    "B	VEE	International Conference on Virtual Execution Environments	/conf/vee	/conf/vee/vee\n" +
-    "B	IPDPS	International Parallel & Distributed Processing Symposium	/conf/ipps	/conf/ipps/ipdps\n" +
-    "B	Performance	International Symposium on Computer Performance, Modeling, Measurements and Evaluation	/conf/performance	/conf/performance/performance\n" +
-    "B	HPDC	International Symposium on High Performance Distributed Computing	/conf/hpdc	/conf/hpdc/hpdc\n" +
-    "B	ITC	International Test Conference	/conf/itc	/conf/itc/itc\n" +
-    "B	LISA	Large Installation system Administration Conference	/conf/lisa	/conf/lisa/lisa\n" +
-    "B	MSST	Mass Storage Systems and Technologies	/conf/mss	/conf/mss/msst\n" +
-    "B	RTAS	Real-Time and Embedded Technology and Applications Symposium	/conf/rtas	/conf/rtas/rtas\n" +
-    "B	Euro-Par	European Conference on Parallel and Distributed Computing	/conf/europar	/conf/europar/europar\n" +
-    "C	CF	ACM International Conference on Computing Frontiers	/conf/cf	/conf/cf/cf\n" +
-    "C	SYSTOR	ACM International Systems and Storage Conference	/conf/systor	/conf/systor/systor\n" +
-    "C	NOCS	ACM/IEEE International Symposium on Networks-on-Chip	/conf/nocs	/conf/nocs/nocs\n" +
-    "C	ASAP	Application-Specific Systems, Architectures, and Processors	/conf/asap	/conf/asap/asap\n" +
-    "C	ASP-DAC	Asia and South Pacific Design Automation Conference	/conf/aspdac	/conf/aspdac/aspdac\n" +
-    "C	ETS	European Test Symposium	/conf/ets	/conf/ets/ets\n" +
-    "C	FPL	Field Programmable Logic and Applications	/conf/fpl	/conf/fpl/fpl\n" +
-    "C	FCCM	Field-Programmable Custom Computing Machines	/conf/fccm	/conf/fccm/fccm\n" +
-    "C	GLSVLSI	Great Lakes Symposium on VLSI	/conf/glvlsi	/conf/glvlsi/glvlsi\n" +
-    "C	ATS	IEEE Asian Test Symposium	/conf/ats	/conf/ats/ats\n" +
-    "C	HPCC	IEEE International Conference on High Performance Computing and Communications	/conf/hpcc	/conf/hpcc/hpcc\n" +
-    "C	HiPC	IEEE International Conference on High Performance Computing, Data and Analytics	/conf/hipc	/conf/hipc/hipc\n" +
-    "C	MASCOTS	IEEE International Symposium on Modeling, Analysis, and Simulation of Computer and Telecommunication Systems	/conf/mascots	/conf/mascots/mascots\n" +
-    "C	ISPA	IEEE International Symposium on Parallel and Distributed Processing with Applications	/conf/ispa	/conf/ispa/ispa\n" +
-    "C	CCGRID	IEEE/ACM International Symposium on Cluster, Cloud and Grid Computing	/conf/ccgrid	/conf/ccgrid/ccgrid\n" +
-    "C	NPC	IFIP International Conference on Network and Parallel Computing	/conf/npc	/conf/npc/npc\n" +
-    "C	ICA3PP	International Conference on Algorithms and Architectures for Parallel Processing	/conf/ica3pp	/conf/ica3pp/ica3pp\n" +
-    "C	CASES	International Conference on Compilers, Architectures, and Synthesis for Embedded Systems	/conf/cases	/conf/cases/cases\n" +
-    "C	FPT	International Conference on Field-Programmable Technology	/conf/fpt	/conf/icfpt/icfpt\n" +
-    "C	FPT	International Conference on Field-Programmable Technology	/conf/fpt	/conf/fpt/fpt\n" +
-    "C	ICPADS	International Conference on Parallel and Distributed Systems	/conf/icpads	/conf/icpads/icpads\n" +
-    "C	ISCAS	International Symposium on Circuits and Systems	/conf/iscas	/conf/iscas/iscas\n" +
-    "C	ISLPED	International Symposium on Low Power Electronics and Design	/conf/islped	/conf/islped/islped\n" +
-    "C	ISPD	International Symposium on Physical Design	/conf/ispd	/conf/ispd/ispd\n" +
-    "C	HotI	Symposium on High-Performance Interconnects	/conf/hoti	/conf/hoti/hoti\n" +
-    "C	VTS	VLSI Test Symposium	/conf/vts	/conf/vts/vts\n" +
-    "C	ITC-Asia	International Test Conference in Asia	/conf/itc-asia	/conf/itc-asia/itc-asia\n" +
-    "A	JSAC	IEEE Journal of Selected Areas in Communications	/journals/jsac	/journals/jsac/jsac\n" +
-    "A	TMC	IEEE Transactions on Mobile Computing	/journals/tmc	/journals/tmc/tmc\n" +
-    "A	TON	IEEE/ACM Transactions on Networking	/journals/ton	/journals/ton/ton\n" +
-    "B	TOIT	ACM Transactions on Internet Technology	/journals/toit	/journals/toit/toit\n" +
-    "B	TOMCCAP	ACM Transactions on Multimedia Computing, Communications and Applications	/journals/tomccap	/journals/tomccap/tomccap\n" +
-    "B	TOSN	ACM Transactions on Sensor Networks	/journals/tosn	/journals/tosn/tosn\n" +
-    "B	CN	Computer Networks	/journals/cn	/journals/cn/cn\n" +
-    "B	TCOM	IEEE Transactions on Communications	/journals/tcom	/journals/tcom/tcom\n" +
-    "B	TWC	IEEE Transactions on Wireless Communications	/journals/twc	/journals/twc/twc\n" +
-    "C		Ad hoc Networks	/journals/adhoc	/journals/adhoc/adhoc\n" +
-    "C	CC	Computer Communications	/journals/comcom	/journals/comcom/comcom\n" +
-    "C	TNSM	IEEE Transactions on Network and Service Management	/journals/tnsm	/journals/tnsm/tnsm\n" +
-    "C		IET Communications	/journals/iet-com	/journals/iet-com/iet-com\n" +
-    "C	JNCA	Journal of Network and Computer Applications	/journals/jnca	/journals/jnca/jnca\n" +
-    "C	MONET	Mobile Networks & Applications	/journals/monet	/journals/monet/monet\n" +
-    "C		Networks	/journals/networks	/journals/networks/networks\n" +
-    "C	PPNA	Peer-to-Peer Networking and Applications	/journals/ppna	/journals/ppna/ppna\n" +
-    "C	WCMC	Wireless Communications & Mobile Computing	/journals/wicomm	/journals/wicomm/wicomm\n" +
-    "C		Wireless Networks	/journals/winet	/journals/winet/winet\n" +
-    "C	IOT	IEEE Internet of Things Journal	/journals/iot	/journals/iot/iot\n" +
-    "A	SIGCOMM	ACM International Conference on Applications, Technologies, Architectures, and Protocols for Computer Communication	/conf/sigcomm	/conf/sigcomm/sigcomm\n" +
-    "A	MobiCom	ACM International Conference on Mobile Computing and Networking	/conf/mobicom	/conf/mobicom/mobicom\n" +
-    "A	INFOCOM	IEEE International Conference on Computer Communications	/conf/infocom	/conf/infocom/infocom\n" +
-    "A	NSDI	Symposium on Network System Design and Implementation	/conf/nsdi	/conf/nsdi/nsdi\n" +
-    "B	SenSys	ACM Conference on Embedded Networked Sensor Systems	/conf/sensys	/conf/sensys/sensys\n" +
-    "B	CoNEXT	ACM International Conference on emerging Networking EXperiments and Technologies	/conf/conext	/conf/conext/conext\n" +
-    "B	SECON	IEEE Communications Society Conference on Sensor and Ad Hoc Communications and Networks	/conf/secon	/conf/secon/secon\n" +
-    "B	IPSN	International Conference on Information Processing in Sensor Networks	/conf/ipsn	/conf/ipsn/ipsn\n" +
-    "B	MobiSys	International Conference on Mobile Systems, Applications, and Services	/conf/mobisys	/conf/mobisys/mobisys\n" +
-    "B	ICNP	International Conference on Network Protocols	/conf/icnp	/conf/icnp/icnp\n" +
-    "B	MobiHoc	International Symposium on Mobile Ad Hoc Networking and Computing	/conf/mobihoc	/conf/mobihoc/mobihoc\n" +
-    "B	NOSSDAV	International Workshop on Network and Operating System Support for Digital Audio and Video	/conf/nossdav	/conf/nossdav/nossdav\n" +
-    "B	IWQoS	International Workshop on Quality of Service	/conf/iwqos	/conf/iwqos/iwqos\n" +
-    "B	IMC	Internet Measurement Conference	/conf/imc	/conf/imc/imc\n" +
-    "C	ANCS	Architectures for Networking and Communications Systems	/conf/ancs	/conf/ancs/ancs\n" +
-    "C	APNOMS	Asia-Pacific Network Operations and Management Symposium	/conf/apnoms	/conf/apnoms/apnoms\n" +
-    "C	FORTE	Formal Techniques for Networked and Distributed Systems	/conf/forte	/conf/forte/forte\n" +
-    "C	LCN	IEEE Conference on Local Computer Networks	/conf/lcn	/conf/lcn/lcn\n" +
-    "C	GLOBECOM	IEEE Global Communications Conference	/conf/globecom	/conf/globecom/globecom\n" +
-    "C	ICC	IEEE International Conference on Communications	/conf/icc	/conf/icc/icc\n" +
-    "C	ICCCN	IEEE International Conference on Computer Communications and Networks	/conf/icccn	/conf/icccn/icccn\n" +
-    "C	MASS	IEEE International Conference on Mobile Ad-hoc and Sensor Systems	/conf/mass	/conf/mass/mass\n" +
-    "C	P2P	IEEE International Conference on P2P Computing	/conf/p2p	/conf/p2p/p2p\n" +
-    "C	IPCCC	IEEE International Performance Computing and Communications Conference	/conf/ipccc	/conf/ipccc/ipccc\n" +
-    "C	WoWMoM	IEEE International Symposium on a World of Wireless Mobile and Multimedia Networks	/conf/wowmom	/conf/wowmom/wowmom\n" +
-    "C	ISCC	IEEE Symposium on Computers and Communications	/conf/iscc	/conf/iscc/iscc\n" +
-    "C	WCNC	IEEE Wireless Communications & Networking Conference	/conf/wcnc	/conf/wcnc/wcnc\n" +
-    "C	Networking	IFIP International Conferences on Networking	/conf/networking	/conf/networking/networking\n" +
-    "C	IM	IFIP/IEEE International Symposium on Integrated Network Management	/conf/im	/conf/im/im\n" +
-    "C	MSN	International Conference on Mobile Ad-hoc and Sensor Networks	/conf/msn	/conf/msn/msn\n" +
-    "C	MSWiM	International Conference on Modeling, Analysis and Simulation of Wireless and Mobile Systems	/conf/mswim	/conf/mswim/mswim\n" +
-    "C	WASA	International Conference on Wireless Algorithms, Systems, and Applications	/conf/wasa	/conf/wasa/wasa\n" +
-    "C	HotNets	The Workshop on Hot Topics in Networks	/conf/hotnets	/conf/hotnets/hotnets\n" +
-    "C	APNet	Asia-Pacific Workshop on Networking	/conf/apnet	/conf/apnet/apnet\n" +
-    "A	TDSC	IEEE Transactions on Dependable and Secure Computing	/journals/tdsc	/journals/tdsc/tdsc\n" +
-    "A	TIFS	IEEE Transactions on Information Forensics and Security	/journals/tifs	/journals/tifs/tifs\n" +
-    "A		Journal of Cryptology	/journals/joc	/journals/joc/joc\n" +
-    "B	TOPS	ACM Transactions on Privacy and Security	/journals/tissec	/journals/tissec/tissec\n" +
-    "B		Computers & Security	/journals/compsec	/journals/compsec/compsec\n" +
-    "B		Designs, Codes and Cryptography	/journals/dcc	/journals/dcc/dcc\n" +
-    "B	JCS	Journal of Computer Security	/journals/jcs	/journals/jcs/jcs\n" +
-    "C	CLSR	Computer Law and Security Review	/journals/clsr	/journals/clsr/clsr\n" +
-    "C		EURASIP Journal on Information Security	/journals/ejisec	/journals/ejisec/ejisec\n" +
-    "C		IET Information Security	/journals/iet-ifs	/journals/iet-ifs/iet-ifs\n" +
-    "C	IMCS	Information Management & Computer Security	/journals/imcs	/journals/imcs/imcs\n" +
-    "C	IJICS	International Journal of Information and Computer Security	/journals/ijics	/journals/ijics/ijics\n" +
-    "C	IJISP	International Journal of Information Security and Privacy	/journals/ijisp	/journals/ijisp/ijisp\n" +
-    "C	JISA	Journal of Information Security and Application	/journals/istr	/journals/istr/istr\n" +
-    "C	SCN	Security and Communication Networks	/journals/scn	/journals/scn/scn\n" +
-    "C		Cybersecurity	/journals/cybersec	/journals/cybersec/cybersec\n" +
-    "A	CCS	ACM Conference on Computer and Communications Security	/conf/ccs	/conf/ccs/ccs\n" +
-    "A	EUROCRYPT	European Cryptology Conference	/conf/eurocrypt	/conf/eurocrypt/eurocrypt\n" +
-    "A	S&P	IEEE Symposium on Security and Privacy	/conf/sp	/conf/sp/sp\n" +
-    "A	CRYPTO	International Cryptology Conference	/conf/crypto	/conf/crypto/crypto\n" +
-    "A	USENIX Security	Usenix Security Symposium	/conf/uss	/conf/uss/uss\n" +
-    "A	NDSS	ISOC Network and Distributed System Security Symposium	/conf/ndss	/conf/ndss/ndss\n" +
-    "B	ACSAC	Annual Computer Security Applications Conference	/conf/acsac	/conf/acsac/acsac\n" +
-    "B	ASIACRYPT	Annual International Conference on the Theory and Application of Cryptology and Information Security	/conf/asiacrypt	/conf/asiacrypt/asiacrypt\n" +
-    "B	ESORICS	European Symposium on Research in Computer Security	/conf/esorics	/conf/esorics/esorics\n" +
-    "B	FSE	Fast Software Encryption	/conf/fse	/conf/fse/fse\n" +
-    "B	CSFW	IEEE Computer Security Foundations Workshop	/conf/csfw	/conf/csfw/csfw\n" +
-    "B	SRDS	IEEE International Symposium on Reliable Distributed Systems	/conf/srds	/conf/srds/srds\n" +
-    "B	CHES	International Conference on Cryptographic Hardware and Embedded Systems	/conf/ches	/conf/ches/ches\n" +
-    "B	DSN	International Conference on Dependable Systems and Networks	/conf/dsn	/conf/dsn/dsn\n" +
-    "B	RAID	International Symposium on Recent Advances in Intrusion Detection	/conf/raid	/conf/raid/raid\n" +
-    "B	PKC	International Workshop on Practice and Theory in Public Key Cryptography	/conf/pkc	/conf/pkc/pkc\n" +
-    "B	TCC	Theory of Cryptography Conference	/conf/tcc	/conf/tcc/tcc\n" +
-    "C	WiSec	ACM Conference on Security and Privacy in Wireless and Mobile Networks	/conf/wisec	/conf/wisec/wisec\n" +
-    "C	SACMAT	ACM Symposium on Access Control Models and Technologies	/conf/sacmat	/conf/sacmat/sacmat\n" +
-    "C	DRM	ACM Workshop on Digital Rights Management	/conf/drm	/conf/drm/drm\n" +
-    "C	IH&MMSec	ACM Workshop on Information Hiding and Multimedia Security	/conf/ih	/conf/ih/ihmmsec\n" +
-    "C	IH&MMSec	ACM Workshop on Information Hiding and Multimedia Security	/conf/ih	/conf/ih/ih\n" +
-    "C	ACNS	Applied Cryptography and Network Security	/conf/acns	/conf/acns/acns\n" +
-    "C	AsiaCCS	Asia Conference on Computer and Communications Security	/conf/asiaccs	/conf/ccs/asiaccs\n" +
-    "C	AsiaCCS	Asia Conference on Computer and Communications Security	/conf/asiaccs	/conf/asiaccs/asiaccs\n" +
-    "C	ACISP	AustralasiaConferenceonInformation SecurityandPrivacy	/conf/acisp	/conf/acisp/acisp\n" +
-    "C	CT-RSA	RSA Conference, Cryptographers' Track	/conf/ctrsa	/conf/ctrsa/ctrsa\n" +
-    "C	DIMVA	Detection of Intrusions and Malware &Vulnerability Assessment	/conf/dimva	/conf/dimva/dimva\n" +
-    "C	DFRWS	Digital Forensic Research Workshop	/conf/dfrws	/conf/dfrws/dfrws\n" +
-    "C	FC	Financial Cryptography and Data Security	/conf/fc	/conf/fc/fc\n" +
-    "C	TrustCom	IEEE International Conference on Trust,Security and Privacy in Computing and Communications	/conf/trustcom	/conf/trustcom/trustcom\n" +
-    "C	SEC	IFIP International Information Security Conference	/conf/sec	/conf/sec/sec\n" +
-    "C	IFIP WG 11.9	IFIP WG 11.9 International Conference on Digital Forensics	/conf/ifip11-9	/conf/ifip11-9/df\n" +
-    "C	ISC	Information Security Conference	/conf/isw	/conf/isw/isc\n" +
-    "C	ISC	Information Security Conference	/conf/isw	/conf/isw/isw\n" +
-    "C	ICDF2C	International Conference on Digital Forensics & Cyber Crime	/conf/icdf2c	/conf/icdf2c/icdf2c\n" +
-    "C	ICICS	International Conference on Information and Communications Security	/conf/icics	/conf/icics/icics\n" +
-    "C	SecureComm	International Conference on Security and Privacy in Communication Networks	/conf/securecomm	/conf/securecomm/securecomm\n" +
-    "C	NSPW	New Security Paradigms Workshop	/conf/nspw	/conf/nspw/nspw\n" +
-    "C	PAM	Passive and Active Measurement Conference	/conf/pam	/conf/pam/pam\n" +
-    "C	PETS	Privacy Enhancing Technologies Symposium	/conf/pet	/conf/pet/pets\n" +
-    "C	PETS	Privacy Enhancing Technologies Symposium	/conf/pet	/conf/pet/pet\n" +
-    "C	SAC	Selected Areas in Cryptography	/conf/sacrypt	/conf/sacrypt/sacrypt\n" +
-    "C	SOUPS	Symposium On Usable Privacy and Security	/conf/soups	/conf/soups/soups\n" +
-    "C	HotSec	USENIX Workshop on Hot Topics in Security	/conf/uss/	/conf/uss/hotsec\n" +
-    "C	EuroS&P	IEEE European Symposium on Security and Privacy	/conf/eurosp	/conf/eurosp/eurosp\n" +
-    "C	Inscrypt	International Conference on Information Security and Cryptology	/conf/icisc	/conf/icisc/icisc\n" +
-    "A	TOPLAS	ACM Transactions on Programming Languages & Systems	/journals/toplas	/journals/toplas/toplas\n" +
-    "A	TOSEM	ACM Transactions on Software Engineering and Methodology	/journals/tosem	/journals/tosem/tosem\n" +
-    "A	TSE	IEEE Transactions on Software Engineering	/journals/tse	/journals/tse/tse\n" +
-    "A	TSC	IEEE Transactions on Service Computing	/journals/tsc	/journals/tsc/tsc\n" +
-    "B	ASE	Automated Software Engineering	/journals/ase	/journals/ase/ase\n" +
-    "B	ESE	Empirical Software Engineering	/journals/ese	/journals/ese/ese\n" +
-    "B	IETS	IET Software	/journals/iee	/journals/iee/iee-s\n" +
-    "B	IST	Information and Software Technology	/journals/infsof	/journals/infsof/infsof\n" +
-    "B	JFP	Journal of Functional Programming	/journals/jfp	/journals/jfp/jfp\n" +
-    "B		Journal of Software: Evolution and Process	/journals/smr	/journals/smr/smr\n" +
-    "B	JSS	Journal of Systems and Software	/journals/jss	/journals/jss/jss\n" +
-    "B	RE	Requirements Engineering	/journals/re	/journals/re/re\n" +
-    "B	SCP	Science of Computer Programming	/journals/scp	/journals/scp/scp\n" +
-    "B	SoSyM	Software and System Modeling	/journals/sosym	/journals/sosym/sosym\n" +
-    "B	STVR	Software Testing, Verification and Reliability	/journals/stvr	/journals/stvr/stvr\n" +
-    "B	SPE	Software: Practice and Experience	/journals/spe	/journals/spe/spe\n" +
-    "C	CL	Computer Languages, Systems and Structures	/journals/cl	/journals/cl/cl\n" +
-    "C	IJSEKE	International Journal on Software Engineering and Knowledge Engineering	/journals/ijseke	/journals/ijseke/ijseke\n" +
-    "C	STTT	International Journal on Software Tools for Technology Transfer	/journals/sttt	/journals/sttt/sttt\n" +
-    "C	JLAP	Journal of Logic and Algebraic Programming	/journals/jlap	/journals/jlap/jlap\n" +
-    "C	JLAP	Journal of Logic and Algebraic Programming	/journals/jlap	/journals/jlp/jlp\n" +
-    "C	JWE	Journal of Web Engineering	/journals/jwe	/journals/jwe/jwe\n" +
-    "C	SOCA	Service Oriented Computing and Applications	/journals/soca	/journals/soca/soca\n" +
-    "C	SQJ	Software Quality Journal	/journals/sqj	/journals/sqj/sqj\n" +
-    "C	TPLP	Theory and Practice of Logic Programming	/journals/tplp	/journals/tplp/tplp\n" +
-    "C	PACM PL	Proceedings of the ACM on Programming Languages	/journals/pacmpl	/journals/pacmpl/pacmpl\n" +
-    "A	PLDI	ACM SIGPLAN Symposium on Programming Language Design & Implementation	/conf/pldi	/conf/pldi/pldi\n" +
-    "A	POPL	ACM SIGPLAN-SIGACT Symposium on Principles of Programming Languages	/conf/popl	/conf/popl/popl\n" +
-    "A	FSE/ESEC	ACM SIGSOFT Symposium on the Foundation of Software Engineering/ European Software Engineering Conference	/conf/sigsoft	/conf/sigsoft/fse\n" +
-    "A	FSE 	ACM INTERNATIONAL CONFERENCE ON THE FOUNDATIONS OF SOFTWARE ENGINEERING	/conf/sigsoft	/conf/sigsoft/fse\n" +
-    "A	SOSP	ACM Symposium on Operating Systems Principles	/conf/sosp	/conf/sosp/sosp\n" +
-    "A	OOPSLA	Conference on Object-Oriented Programming Systems, Languages,and Applications	/conf/oopsla	/conf/oopsla/oopsla\n" +
-    "A	ASE	International Conference on Automated Software Engineering	/conf/kbse	/conf/kbse/ase\n" +
-    "A	ASE	International Conference on Automated Software Engineering	/conf/kbse	/conf/kbse/	/conf/kbse/kbse\n" +
-    "A	ICSE	International Conference on Software Engineering	/conf/icse	/conf/icse/icse\n" +
-    "A	ISSTA	International Symposium on Software Testing and Analysis	/conf/issta	/conf/issta/issta\n" +
-    "A	OSDI	USENIX Symposium on Operating Systems Design and Implementations	/conf/osdi	/conf/osdi/osdi\n" +
-    "A	FM	International Symposium on Formal Methods	/conf/fm	/conf/fm/fm\n" +
-    "B	ECOOP	European Conference on Object-Oriented Programming	/conf/ecoop	/conf/ecoop/ecoop\n" +
-    "B	ETAPS	European Joint Conferences on Theory and Practice of Software	/conf/etaps	/conf/esop/esop\n" +
-    "B	ETAPS	European Joint Conferences on Theory and Practice of Software	/conf/etaps	/conf/fase/fase\n" +
-    "B	ETAPS	European Joint Conferences on Theory and Practice of Software	/conf/etaps	/conf/fossacs/fossacs\n" +
-    "B	ETAPS	European Joint Conferences on Theory and Practice of Software	/conf/etaps	/conf/tacas/tacas\n" +
-    "B	ETAPS	European Joint Conferences on Theory and Practice of Software	/conf/etaps	/conf/post/post\n" +
-    "B	ETAPS	European Joint Conferences on Theory and Practice of Software	/conf/etaps	/conf/spin/spin\n" +
-    "B	ICPC	IEEE International Conference on Program Comprehension	/conf/iwpc	/conf/iwpc/icpc\n" +
-    "B	ICPC	IEEE International Conference on Program Comprehension	/conf/iwpc	/conf/iwpc/iwpc\n" +
-    "B	RE	IEEE International Requirement Engineering Conference	/conf/re	/conf/re/re\n" +
-    "B	RE	IEEE International Requirement Engineering Conference	/conf/re	/conf/icre/icre\n" +
-    "B	CAiSE	International Conference on Advanced Information Systems Engineering	/conf/caise	/conf/caise/caise\n" +
-    "B	ICFP	International Conference on Function Programming	/conf/icfp	/conf/icfp/icfp\n" +
-    "B	LCTES	International Conference on Languages,Compilers, Tools and Theory for Embedded Systems	/conf/lctrts	/conf/lctrts/lctes\n" +
-    "B	MoDELS	International Conference on Model Driven Engineering Languages and Systems	/conf/models	/conf/models/models\n" +
-    "B	CP	International Conference on Principles and Practice of Constraint Programming	/conf/cp	/conf/cp/cp\n" +
-    "B	ICSOC	International Conference on Service Oriented Computing	/conf/icsoc	/conf/icsoc/icsoc\n" +
-    "B	SANER	International Conference on Software Analysis, Evolution, and Reengineering	/conf/wcre	/conf/wcre/saner\n" +
-    "B	SANER	International Conference on Software Analysis, Evolution, and Reengineering	/conf/wcre	/conf/wcre/wcre\n" +
-    "B	ICSME	International Conference on Software Maintenance and Evolution	/conf/icsm	/conf/icsm/icsme\n" +
-    "B	ICSME	International Conference on Software Maintenance and Evolution	/conf/icsm	/conf/icsm/icsm\n" +
-    "B	VMCAI	International Conference on Verification,Model Checking, and Abstract Interpretation	/conf/vmcai	/conf/vmcai/vmcai\n" +
-    "B	ICWS	International Conference on Web Services(Research Track)	/conf/icws	/conf/icws/icws\n" +
-    "B	Middleware	International Middleware Conference	/conf/middleware	/conf/middleware/middleware\n" +
-    "B	SAS	International Static Analysis Symposium	/conf/sas	/conf/sas/sas\n" +
-    "B	ESEM	International Symposium on Empirical Software Engineering and Measurement	/conf/esem	/conf/esem/esem\n" +
-    "B	ISSRE	International Symposium on Software Reliability Engineering	/conf/issre	/conf/issre/issre\n" +
-    "B	HotOS	USENIX Workshop on Hot Topics in Operating Systems	/conf/hotos	/conf/hotos/hotos\n" +
-    "C	PEPM	ACM SIGPLAN Workshop on Partial Evaluation and Program Manipulation	/conf/pepm	/conf/pepm/pepm\n" +
-    "C	PASTE	ACMSIGPLAN-SIGSOFT Workshop on Program Analysis for Software Tools and Engineering	/conf/paste	/conf/paste/paste\n" +
-    "C	APLAS	Asian Symposium on Programming Languages and Systems	/conf/aplas	/conf/aplas/aplas\n" +
-    "C	APSEC	Asia-Pacific Software Engineering Conference	/conf/apsec	/conf/apsec/apsec\n" +
-    "C	EASE	Evaluation and Assessment in Software Engineering	/conf/ease	/conf/ease/ease\n" +
-    "C	ICECCS	IEEE International Conference on Engineering of Complex Computer Systems	/conf/iceccs	/conf/iceccs/iceccs\n" +
-    "C	ICST	IEEE International Conference on Software Testing, Verification and Validation	/conf/icst	/conf/icst/icst\n" +
-    "C	ISPASS	IEEE International Symposium on Performance Analysis of Systems and Software	/conf/ispass	/conf/ispass/ispass\n" +
-    "C	SCAM	IEEE International Working Conference on Source Code Analysis and Manipulation	/conf/scam	/conf/scam/scam\n" +
-    "C	COMPSAC	International Computer Software and Applications Conference	/conf/compsac	/conf/compsac/compsac\n" +
-    "C	ICFEM	International Conference on Formal Engineering Methods	/conf/icfem	/conf/icfem/icfem\n" +
-    "C	TOOLS	International Conference on Objects, Models, Components, Patterns	/conf/tools	/conf/tools/tools\n" +
-    "C	QSIC	International Conference on Quality Software	/conf/qsic	/conf/qsic/qsic\n" +
-    "C	SCC	International Conference on Service Computing	/conf/IEEEscc	/conf/IEEEscc/scc\n" +
-    "C	ICSSP	International Conference on Software and System Process	/conf/ispw	/conf/ispw/icssp\n" +
-    "C	ICSSP	International Conference on Software and System Process	/conf/ispw	/conf/ispw/icsp\n" +
-    "C	SEKE	International Conference on Software Engineering and Knowledge Engineering	/conf/seke	/conf/seke/seke\n" +
-    "C	QRS	International Conference on Software Quality, Reliability and Security	/conf/qrs	/conf/qrs/qrs\n" +
-    "C	ICSR	International Conference on Software Reuse	/conf/icsr	/conf/icsr/icsr\n" +
-    "C	ICWE	International Conference on Web Engineering	/conf/icwe	/conf/icwe/icwe\n" +
-    "C	SPIN	International SPIN Workshop on Model Checking of Software	/conf/spin	/conf/spin/spin\n" +
-    "C	ATVA	International Symposium on Automated Technology for Verification and Analysis	/conf/atva	/conf/atva/atva\n" +
-    "C	LOPSTR	International Symposium on Logic-based Program Synthesis and Transformation	/conf/lopstr	/conf/lopstr/lopstr\n" +
-    "C	TASE	International Symposium on Theoretical Aspects of Software Engineering	/conf/tase	/conf/tase/tase\n" +
-    "C	MSR	Mining Software Repositories	/conf/msr	/conf/msr/msr\n" +
-    "C	REFSQ	Requirements Engineering: Foundation for Software Quality	/conf/refsq	/conf/refsq/refsq\n" +
-    "C	WICSA	Working IEEE/IFIP Conference on Software Architecture	/conf/wicsa	/conf/wicsa/wicsa\n" +
-    "C	Internetware	The Asia-Pacific Symposium on Internetware	/conf/internetware	/conf/internetware/internetware\n" +
-    "C	RV	International Conference on Runtime Verification	/conf/rv	/conf/rv/rv\n" +
-    "A 	TODS	ACM Transactions on Database Systems	/journals/tods	/journals/tods/tods\n" +
-    "A 	TOIS	ACM Transactions on Information Systems	/journals/tois	/journals/tois/tois\n" +
-    "A 	TKDE	IEEE Transactions on Knowledge and Data Engineering	/journals/tkde	/journals/tkde/tkde\n" +
-    "A 	VLDBJ	The VLDB Journal	/journals/vldb	/journals/vldb/vldb\n" +
-    "B	TKDD	ACM Transactions on Knowledge Discovery from Data	/journals/tkdd	/journals/tkdd/tkdd\n" +
-    "B	TWEB	ACM Transactions on the Web	/journals/tweb	/journals/tweb\n" +
-    "B	AEI	Advanced Engineering Informatics	/journals/aei	/journals/aei/aei\n" +
-    "B	DKE	Data and Knowledge Engineering	/journals/dke	/journals/dke/dke\n" +
-    "B	DMKD	Data Mining and Knowledge Discovery	/journals/datamine	/journals/datamine/datamine\n" +
-    "B	EJIS	European Journal of Information Systems	/journals/ejis	/journals/ejis/ejis\n" +
-    "B		GeoInformatica	/journals/geoinformatica	/journals/geoinformatica/geoinformatica\n" +
-    "B	IPM	Information Processing and Management	/journals/ipm	/journals/ipm/ipm\n" +
-    "B		Information Sciences	/journals/isci	/journals/isci/isci\n" +
-    "B	IS	Information Systems	/journals/is	/journals/is/is\n" +
-    "B	JASIST	Journal of the American Society for Information Science and Technology	/journals/jasis	/journals/jasis/jasis\n" +
-    "B	JWS	Journal of Web Semantics	/journals/ws	/journals/ws/ws\n" +
-    "B	KAIS	Knowledge and Information Systems	/journals/kais	/journals/kais/kais\n" +
-    "C	DPD	Distributed and Parallel Databases	/journals/dpd	/journals/dpd/dpd\n" +
-    "C	I&M	Information and Management	/journals/iam	/journals/iam/iam\n" +
-    "C	IPL	Information Processing Letters	/journals/ipl	/journals/ipl/ipl\n" +
-    "C	IR	Information Retrieval Journal	/journals/ir	/journals/ir/ir\n" +
-    "C	IJCIS	International Journal of Cooperative Information Systems	/journals/ijcis	/journals/ijcis/ijcis\n" +
-    "C	IJGIS	International Journal of Geographical Information Science	/journals/gis	/journals/gis/gis\n" +
-    "C	IJIS	International Journal of Intelligent Systems	/journals/ijis	/journals/ijis/ijis\n" +
-    "C	IJKM	International Journal of Knowledge Management	/journals/ijkm	/journals/ijkm/ijkm\n" +
-    "C	IJSWIS	International Journal on Semantic Web and Information Systems	/journals/ijswis	/journals/ijswis/ijswis\n" +
-    "C	JCIS	Journal of Computer Information Systems	/journals/jcis	/journals/jcis/jcis\n" +
-    "C	JDM	Journal of Database Management	/journals/jdm	/journals/jdm/jdm\n" +
-    "C	JGITM	Journal of Global Information Technology Management		\n" +
-    "C	JIIS	Journal of Intelligent Information Systems	/journals/jiis	/journals/jiis/jiis\n" +
-    "C	JSIS	Journal of Strategic Information Systems	/journals/jsis	/journals/jsis/jsis\n" +
-    "C	DSE	Data Science and Engineering	/journals/dase	/journals/dase/dase\n" +
-    "A	SIGMOD	ACM Conference on Management of Data	/conf/sigmod	/conf/sigmod/sigmod\n" +
-    "A	SIGKDD	ACM Knowledge Discovery and Data Mining	/conf/kdd	/conf/kdd/kdd\n" +
-    "A	ICDE	IEEE International Conference on Data Engineering	/conf/icde	/conf/icde/icde\n" +
-    "A	SIGIR	International Conference on Research on Development in Information Retrieval	/conf/sigir	/conf/sigir/sigir\n" +
-    "A	VLDB	International Conference on Very Large Data Bases	/conf/vldb	/conf/vldb/vldb\n" +
-    "A	VLDB	International Conference on Very Large Data Bases	/journals/pvldb	/journals/pvldb/pvldb\n" +
-    "B	CIKM	ACM International Conference on Information and Knowledge Management	/conf/cikm	/conf/cikm/cikm\n" +
-    "B	WSDM	ACM International Conference on Web Search and Data Mining	/conf/wsdm	/conf/wsdm/wsdm\n" +
-    "B	PODS	ACM Symposium on Principles of Database Systems	/conf/pods	/conf/pods/pods\n" +
-    "B	DASFAA	Database Systems for Advanced Applications	/conf/dasfaa	/conf/dasfaa/dasfaa\n" +
-    "B	ECML-PKDD	European Conference on Machine Learning and Principles and Practice of Knowledge Discovery in Databases	/conf/ecml	/conf/pkdd/pkdd\n" +
-    "B	ISWC	IEEE International Semantic Web Conference	/conf/semweb	/conf/semweb/iswc\n" +
-    "B	ICDM	International Conference on Data Mining	/conf/icdm	/conf/icdm/icdm\n" +
-    "B	ICDT	International Conference on Database Theory	/conf/icdt	/conf/icdt/icdt\n" +
-    "B	EDBT	International Conference on Extending DB Technology	/conf/edbt	/conf/edbt/edbt\n" +
-    "B	CIDR	International Conference on Innovative Data Systems Research	/conf/cidr	/conf/cidr/cidr\n" +
-    "B	SDM	SIAM International Conference on Data Mining	/conf/sdm	/conf/sdm/sdm\n" +
-    "B	RecSys	ACM Conference on Recommender Systems	/conf/recsys	/conf/recsys/recsys\n" +
-    "C	APWeb	Asia Pacific Web Conference	/conf/apweb	/conf/apweb/apweb\n" +
-    "C	DEXA	Database and Expert System Applications	/conf/dexa	/conf/dexa/dexa\n" +
-    "C	ECIR	European Conference on IR Research	/conf/ecir	/conf/ecir/ecir\n" +
-    "C	ESWC	Extended Semantic Web Conference	/conf/esws	/conf/esws/eswc\n" +
-    "C	WebDB	International ACM Workshop on Web and Databases	/conf/webdb	/conf/webdb/webdb\n" +
-    "C	ER	International Conference on Conceptual Modeling	/conf/er	/conf/er/er\n" +
-    "C	MDM	International Conference on Mobile Data Management	/conf/mdm	/conf/mdm/mdm\n" +
-    "C	SSDBM	International Conference on Scientific and Statistical DB Management	/conf/ssdbm	/conf/ssdbm/ssdbm\n" +
-    "C	WAIM	International Conference on Web Age Information Management	/conf/waim	/conf/waim/waim\n" +
-    "C	SSTD	International Symposium on Spatial and Temporal Databases	/conf/ssd	/conf/ssd/sstd\n" +
-    "C	PAKDD	Pacific-Asia Conference on Knowledge Discovery and Data Mining	/conf/pakdd	/conf/pakdd/pakdd\n" +
-    "C	WISE	Web Information Systems Engineering	/conf/wise	/conf/wise/wise\n" +
-    "C	ADMA	The International Conference on Advanced Data Mining and Applications	/conf/adma	/conf/adma/adma\n" +
-    "A	TIT	IEEE Transactions on Information Theory	/journals/tit	/journals/tit/tit\n" +
-    "A	IANDC	Information and Computation	/journals/iandc	/journals/iandc/iandc\n" +
-    "A	SICOMP	SIAM Journal on Computing	/journals/siamcomp	/journals/siamcomp/siamcomp\n" +
-    "B	TALG	ACM Transactions on Algorithms	/journals/talg	/journals/talg/talg\n" +
-    "B	TOCL	ACM Transactions on Computational Logic	/journals/tocl	/journals/tocl/tocl\n" +
-    "B	TOMS	ACM Transactions on Mathematical Software	/journals/toms	/journals/toms/toms\n" +
-    "B	Algorithmica	Algorithmica	/journals/algorithmica	/journals/algorithmica/algorithmica\n" +
-    "B	CC	Computational complexity	/journals/cc	/journals/cc/cc\n" +
-    "B	FAC	Formal Aspects of Computing	/journals/fac	/journals/fac/fac\n" +
-    "B	FMSD	Formal Methods in System Design	/journals/fmsd	/journals/fmsd/fmsd\n" +
-    "B	INFORMS	INFORMS Journal on Computing	/journals/informs	/journals/informs/informs\n" +
-    "B	JCSS	Journal of Computer and System Sciences	/journals/jcss	/journals/jcss/jcss\n" +
-    "B	JGO	Journal of Global Optimization	/journals/jgo	/journals/jgo/jgo\n" +
-    "B	JSC	Journal of Symbolic Computation	/journals/jsc	/journals/jsc/jsc\n" +
-    "B	MSCS	Mathematical Structures in Computer Science	/journals/mscs	/journals/mscs/mscs\n" +
-    "B	TCS	Theoretical Computer Science	/journals/tcs	/journals/tcs/tcs\n" +
-    "C	ACTA	Acta Informatica	/journals/acta	/journals/acta/acta\n" +
-    "C	APAL	Annals of Pure and Applied Logic	/journals/apal	/journals/apal/apal\n" +
-    "C	DAM	Discrete Applied Mathematics	/journals/dam	/journals/dam/dam\n" +
-    "C	FUIN	Fundamenta Informaticae	/journals/fuin	/journals/fuin/fuin\n" +
-    "C	LISP	Higher-Order and Symbolic Computation	/journals/lisp	/journals/lisp/lisp\n" +
-    "C	IPL	Information Processing Letters	/journals/ipl	/journals/ipl/ipl\n" +
-    "C	JCOMPLEXITY	Journal of Complexity	/journals/jc	/journals/jc/jc\n" +
-    "C	LOGCOM	Journal of Logic and Computation	/journals/logcom	/journals/logcom/logcom\n" +
-    "C	JSL	Journal of Symbolic Logic	/journals/jsyml	/journals/jsyml/jsyml\n" +
-    "C	LMCS	Logical Methods in Computer Science	/journals/lmcs	/journals/lmcs/lmcs\n" +
-    "C	SIDMA	SIAM Journal on Discrete Mathematics	/journals/siamdm	/journals/siamdm/siamdm\n" +
-    "C		Theory of Computing Systems	/journals/mst	/journals/mst/mst\n" +
-    "A	STOC	ACM Symposium on Theory of Computing	/conf/stoc	/conf/stoc/stoc\n" +
-    "A	SODA	ACM-SIAM Symposium on Discrete Algorithms	/conf/soda	/conf/soda/soda\n" +
-    "A	CAV	Computer Aided Verification	/conf/cav	/conf/cav/cav\n" +
-    "A	FOCS	IEEE Annual Symposium on Foundations of Computer Science	/conf/focs	/conf/focs/focs\n" +
-    "A	LICS	IEEE Symposium on Logic in Computer Science	/conf/lics	/conf/lics/lics\n" +
-    "B	SoCG	ACM Symposium on Computational Geometry	/conf/compgeom	/conf/compgeom/compgeom\n" +
-    "B	ESA	European Symposium on Algorithms	/conf/esa	/conf/esa/esa\n" +
-    "B	CCC	IEEE Conference on Computational Complexity	/conf/coco	/conf/coco/coco\n" +
-    "B	ICALP	International Colloquium on Automata, Languages and Programming	/conf/icalp	/conf/icalp/icalp\n" +
-    "B	CADE/IJCAR	International Conference on Automated Deduction/International Joint Conference on Automated Reasoning	/conf/cade	/conf/cade/ijcar\n" +
-    "B	CADE/IJCAR	International Conference on Automated Deduction/International Joint Conference on Automated Reasoning	/conf/cade	/conf/cade/cade\n" +
-    "B	CONCUR	International Conference on Concurrency Theory	/conf/concur	/conf/concur/concur\n" +
-    "B	HSCC	International Conference on Hybrid Systems: Computation and Control	/conf/hybrid	/conf/hybrid/hscc\n" +
-    "B	SAT	Theory and Applications of Satisfiability Testing	/conf/sat	/conf/sat/sat\n" +
-    "B	COCOON	International Computing and Combinatorics Conference	/conf/cocoon	/conf/cocoon/cocoon\n" +
-    "C	CSL	Computer Science Logic	/conf/csl	/conf/csl/csl\n" +
-    "C	FMCAD	Formal Method in Computer-Aided Design	/conf/fmcad	/conf/fmcad/fmcad\n" +
-    "C	FSTTCS	Foundations of Software Technology and Theoretical Computer Science	/conf/fsttcs	/conf/fsttcs/fsttcs\n" +
-    "C	DSAA	IEEE International Conference on Data Science and Advanced Analytics	/conf/dsaa	/conf/dsaa/dsaa\n" +
-    "C	ICTAC	International Colloquium on Theoretical Aspects of Computing	/conf/ictac	/conf/ictac/ictac\n" +
-    "C	IPCO	International Conference on Integer Programming and Combinatorial Optimization	/conf/ipco	/conf/ipco/ipco\n" +
-    "C	RTA	International Conference on Rewriting Techniques and Applications	/conf/rta	/conf/rta/rta\n" +
-    "C	ISAAC	International Symposium on Algorithms and Computation	/conf/isaac	/conf/isaac/isaac\n" +
-    "C	MFCS	Mathematical Foundations of Computer Science	/conf/mfcs	/conf/mfcs/mfcs\n" +
-    "C	STACS	Symposium on Theoretical Aspects of Computer Science	/conf/stacs	/conf/stacs/stacs\n" +
-    "C	SETTA	International Symposium on Dependable Software Engineering: Theories, Tools, and Applications	/conf/setta	/conf/setta/setta\n" +
-    "A	TOG	ACM Transactions on Graphics	/journals/tog	/journals/tog/tog\n" +
-    "A	TIP	IEEE Transactions on Image Processing	/journals/tip	/journals/tip/tip\n" +
-    "A	TVCG	IEEE Transactions on Visualization and Computer Graphics	/journals/tvcg	/journals/tvcg/tvcg\n" +
-    "B	TOMCCAP	ACM Transactions on Multimedia Computing,Communications and Application	/journals/tomccap	/journals/tomccap/tomccap\n" +
-    "B	CAGD	Computer Aided Geometric Design	/journals/cagd	/journals/cagd/cagd\n" +
-    "B	CGF	Computer Graphics Forum	/journals/cgf	/journals/cgf/cgf\n" +
-    "B	CAD	Computer-Aided Design	/journals/cad	/journals/cad/cad\n" +
-    "B	GM	Graphical Models	/journals/cvgip	/journals/cvgip/cvgip\n" +
-    "B	TCSVT	IEEE Transactions on Circuits and Systems for Video Technology	/journals/tcsv	/journals/tcsv/tcsv\n" +
-    "B	TMM	IEEE Transactions on Multimedia	/journals/tmm	/journals/tmm/tmm\n" +
-    "B	JASA	Journal of The Acoustical Society of America		\n" +
-    "B	SIIMS	SIAM Journal on Imaging Sciences	/journals/siamis	/journals/siamis/siamis\n" +
-    "B	Speech Com	Speech Communication	/journals/speech	/journals/speech/speech\n" +
-    "C	CGTA	Computational Geometry: Theory and Applications	/journals/comgeo	/journals/comgeo/comgeo\n" +
-    "C	CAVW	Computer Animation and Virtual Worlds	/journals/jvca	/journals/jvca/jvca\n" +
-    "C	C&G	Computers & Graphics	/journals/cg	/journals/cg/cg\n" +
-    "C	DCG	Discrete & Computational Geometry	/journals/dcg	/journals/dcg/dcg\n" +
-    "C	SPL	IEEE Signal Processing Letters	/journals/spl	/journals/spl/spl\n" +
-    "C	IET-IPR	IET Image Processing	/journals/iet-ipr	/journals/iet-ipr/iet-ipr\n" +
-    "C	JVCIR	Journal of Visual Communication and Image Representation	/journals/jvcir	/journals/jvcir/jvcir\n" +
-    "C	MS	Multimedia Systems	/journals/mms	/journals/mms/mms\n" +
-    "C	MTA	Multimedia Tools and Applications	/journals/mta	/journals/mta/mta\n" +
-    "C		Signal Processing	/journals/sigpro	/journals/sigpro/sigpro\n" +
-    "C	SPIC	Signal Processing: Image Communication	/journals/spic	/journals/spic/spic\n" +
-    "C	TVC	The Visual Computer	/journals/vc	/journals/vc/vc\n" +
-    "C	CVMJ	Computational Visual Media	/journals/cvm	/journals/cvm/cvm\n" +
-    "A	ACM MM	ACM International Conference on Multimedia	/conf/mm	/conf/mm/mm\n" +
-    "A	SIGGRAPH	ACM SIGGRAPH Annual Conference	/conf/siggraph	/conf/siggraph/siggraph\n" +
-    "A	VR	IEEE Virtual Reality	/conf/vr	/conf/vr/vr\n" +
-    "A	IEEE VIS	IEEE Visualization Conference	/conf/visualization	/conf/visualization/visualization\n" +
-    "B	ICMR	ACM SIGMM International Conference on Multimedia Retrieval	/conf/mir	/conf/mir/icmr\n" +
-    "B	ICMR	ACM SIGMM International Conference on Multimedia Retrieval	/conf/mir	/conf/mir/mir\n" +
-    "B	SI3D	ACM Symposium on Interactive 3D Graphics	/conf/si3d	/conf/si3d/si3d\n" +
-    "B	SCA	ACM/Eurographics Symposium on Computer Animation	/conf/sca	/conf/sca/sca\n" +
-    "B	DCC	Data Compression Conference	/conf/dcc	/conf/dcc/dcc\n" +
-    "B	EG	Eurographics	/conf/eurographics	/journals/cgf/cgf\n" +
-    "B	EuroVis	Eurographics Conference on Visualization	/conf/vissym	/journals/cgf/cgf\n" +
-    "B	SGP	Eurographics Symposium on Geometry Processing	/conf/sgp	/conf/sgp/sgp\n" +
-    "B	EGSR	Eurographics Symposium on Rendering	/conf/rt	/conf/rt/dl\n" +
-    "B	EGSR	Eurographics Symposium on Rendering	/conf/rt	/conf/rt/eii\n" +
-    "B	ICASSP	IEEE International Conference on Acoustics,Speech and SP	/conf/icassp	/conf/icassp/icassp\n" +
-    "B	ICME	IEEE International Conference on Multimedia& Expo	/conf/icmcs	/conf/icmcs/icme\n" +
-    "B	ISMAR	International Symposium on Mixed and Augmented Reality	/conf/ismar	/conf/ismar/ismar\n" +
-    "B	PG	Pacific Graphics: The Pacific Conference on Computer Graphics and Applications	/conf/pg	/conf/pg/pg\n" +
-    "B	SPM	Symposium on Solid and Physical Modeling	/conf/sma	/conf/sma/spm\n" +
-    "B	SPM	Symposium on Solid and Physical Modeling	/conf/sma	/conf/sma/sma\n" +
-    "B	MICCAI	International Conference on Medical Image Computing and Computer-Assisted Intervention	/conf/miccai	/conf/miccai/miccai\n" +
-    "C		ACM Symposium on Virtual Reality Software and Technology	/conf/vrst	/conf/vrst/vrst\n" +
-    "C	CASA	Computer Animation and Social Agents	/conf/ca	/conf/ca/casa\n" +
-    "C	CGI	Computer Graphics International	/conf/cgi	/conf/cgi/cgi\n" +
-    "C	INTERSPEECH	Conference of the International SpeechCommunication Association	/conf/interspeech	/conf/interspeech/interspeech\n" +
-    "C	GMP	Geometric Modeling and Processing	/conf/gmp	/conf/gmp/gmp\n" +
-    "C	PacificVis	IEEE Pacific Visualization Symposium	/conf/apvis	/conf/apvis/pacificvis\n" +
-    "C	PacificVis	IEEE Pacific Visualization Symposium	/conf/apvis	/conf/apvis/apvis\n" +
-    "C	3DV	International Conference on 3D Vision	/conf/3dim	/conf/3dim/3dim\n" +
-    "C	CAD/Graphics	International Conference on Computer-Aided Design and Computer Graphics	/conf/cadgraphics	/conf/cadgraphics/cadgraphics\n" +
-    "C	ICIP	International Conference on Image Processing	/conf/icip	/conf/icip/icip\n" +
-    "C	MMM	International Conference on Multimedia Modeling	/conf/mmm	/conf/mmm/mmm\n" +
-    "C	PCM	Pacific-Rim Conference on Multimedia	/conf/pcm	/conf/pcm/pcm\n" +
-    "C	SMI	Shape Modeling International	/conf/smi	/conf/smi/smi\n" +
-    "C	ICVRV	International Conference on Virtual Reality and Visualization		\n" +
-    "C	CVM	Computational Visual Media	/conf/cvm	/conf/cvm/cvm\n" +
-    "C	PRCV	Chinese Conference on Pattern Recognition and Computer Vision	/conf/prcv	/conf/prcv/prcv\n" +
-    "A	AI	Artificial Intelligence	/journals/ai	/journals/ai/ai\n" +
-    "A	TPAMI	IEEE Trans on Pattern Analysis and Machine Intelligence	/journals/pami	/journals/pami/pami\n" +
-    "A	IJCV	International Journal of Computer Vision	/journals/ijcv	/journals/ijcv/ijcv\n" +
-    "A	JMLR	Journal of Machine Learning Research	/journals/jmlr	/journals/jmlr/jmlr\n" +
-    "B	TAP	ACM Transactions on Applied Perception	/journals/tap	/journals/tap/tap\n" +
-    "B	TSLP	ACM Transactions on Speech and Language Processing	/journals/tslp	/journals/tslp/tslp\n" +
-    "B	AAMAS	Autonomous Agents and Multi-Agent Systems	/journals/aamas	/journals/aamas/aamas\n" +
-    "B		Computational Linguistics	/journals/coling	/journals/coling/coling\n" +
-    "B	CVIU	Computer Vision and Image Understanding	/journals/cviu	/journals/cviu/cviu\n" +
-    "B	DKE	Data and Knowledge Engineering	/journals/dke	/journals/dke/dke\n" +
-    "B		Evolutionary Computation	/journals/ec	/journals/ec/ec\n" +
-    "B	TAC	IEEE Transactions on Affective Computing	/journals/taffco	/journals/taffco/taffco\n" +
-    "B	TASLP	IEEE Transactions on Audio, Speech, and Language Processing	/journals/taslp	/journals/taslp/taslp\n" +
-    "B		IEEE Transactions on Cybernetics	/journals/tcyb	/journals/tcyb/tcyb\n" +
-    "B		IEEE Transactions on Cybernetics	/journals/tcyb	/journals/tsmc/tsmcb\n" +
-    "B	TEC	IEEE Transactions on Evolutionary Computation	/journals/tec	/journals/tec/tec\n" +
-    "B	TFS	IEEE Transactions on Fuzzy Systems	/journals/tfs	/journals/tfs/tfs\n" +
-    "B	TNNLS	IEEE Transactions on Neural Networks and learning systems	/journals/tnn	/journals/tnn/tnn\n" +
-    "B	IJAR	International Journal of Approximate Reasoning	/journals/ijar	/journals/ijar/ijar\n" +
-    "B	JAIR	Journal of Artificial Intelligence Research	/journals/jair	/journals/jair/jair\n" +
-    "B		Journal of Automated Reasoning	/journals/jar	/journals/jar/jar\n" +
-    "B	JSLHR	Journal of Speech, Language, and Hearing Research		\n" +
-    "B		Machine Learning	/journals/ml	/journals/ml/ml\n" +
-    "B		Neural Computation	/journals/neco	/journals/neco/neco\n" +
-    "B		Neural Networks	/journals/nn	/journals/nn/nn\n" +
-    "B		Pattern Recognition	/journals/pr	/journals/pr/pr\n" +
-    "B	TACL	Transactions of the Association for Computational Linguistics	/journals/tacl	/journals/tacl/tacl\n" +
-    "C	TALLIP	ACM Transactions on Asian and Low-Resource Language Information Processing	/journals/talip	/journals/talip/talip\n" +
-    "C		Applied Intelligence	/journals/apin	/journals/apin/apin\n" +
-    "C	AIM	Artificial Intelligence in Medicine	/journals/artmed	/journals/artmed/artmed\n" +
-    "C		Artificial Life	/journals/alife	/journals/alife/alife\n" +
-    "C		Computational Intelligence	/journals/ci	/journals/ci/ci\n" +
-    "C		Computer Speech and Language	/journals/csl	/journals/csl/csl\n" +
-    "C		Connection Science	/journals/connection	/journals/connection/connection\n" +
-    "C	DSS	Decision Support Systems	/journals/dss	/journals/dss/dss\n" +
-    "C	EAAI	Engineering Applications of Artificial Intelligence	/journals/eaai	/journals/eaai/eaai\n" +
-    "C		Expert Systems	/journals/es	/journals/es/es\n" +
-    "C	ESWA	Expert Systems with Applications	/journals/eswa	/journals/eswa/eswa\n" +
-    "C		Fuzzy Sets and Systems	/journals/fss	/journals/fss/fss\n" +
-    "C	TG	IEEE Transactions on Games	/journals/tciaig	/journals/tciaig/tciaig\n" +
-    "C	IET-CVI	IET Computer Vision	/journals/iet-cvi	/journals/iet-cvi/iet-cvi\n" +
-    "C		IET Signal Processing	/journals/iet-spr	/journals/iet-spr/iet-spr\n" +
-    "C	IVC	Image and Vision Computing	/journals/ivc	/journals/ivc/ivc\n" +
-    "C	IDA	Intelligent Data Analysis	/journals/ida	/journals/ida/ida\n" +
-    "C	IJCIA	International Journal of Computational Intelligence and Applications	/journals/ijcia	/journals/ijcia/ijcia\n" +
-    "C	IJIS	International Journal of Intelligent Systems	/journals/ijis	/journals/ijis/ijis\n" +
-    "C	IJNS	International Journal of Neural Systems	/journals/ijns	/journals/ijns/ijns\n" +
-    "C	IJPRAI	International Journal of Pattern Recognition and Artificial Intelligence	/journals/ijprai	/journals/ijprai/ijprai\n" +
-    "C	IJUFKS	International Journal of Uncertainty, Fuzziness and Knowledge-Based System	/journals/ijufks	/journals/ijufks/ijufks\n" +
-    "C	IJDAR	International Journal on Document Analysis and Recognition	/journals/ijdar	/journals/ijdar/ijdar\n" +
-    "C	JETAI	Journal of Experimental and Theoretical Artificial Intelligence	/journals/jetai	/journals/jetai/jetai\n" +
-    "C	KBS	Knowledge-Based Systems	/journals/kbs	/journals/kbs/kbs\n" +
-    "C		Machine Translation	/journals/mt	/journals/mt/mt\n" +
-    "C		Machine Vision and Applications	/journals/mva	/journals/mva/mva\n" +
-    "C		Natural Computing	/journals/nc	/journals/nc/nc\n" +
-    "C	NLE	Natural Language Engineering	/journals/nle	/journals/nle/nle\n" +
-    "C	NCA	Neural Computing & Applications	/journals/nca	/journals/nca/nca\n" +
-    "C	NPL	Neural Processing Letters	/journals/npl	/journals/npl/npl\n" +
-    "C		Neurocomputing	/journals/ijon	/journals/ijon/ijon\n" +
-    "C	PAA	Pattern Analysis and Applications	/journals/paa	/journals/paa/paa\n" +
-    "C	PRL	Pattern Recognition Letters	/journals/prl	/journals/prl/prl\n" +
-    "C		Soft Computing	/journals/soco	/journals/soco/soco\n" +
-    "C	WI	Web Intelligence	/journals/wias	/journals/wias/wias\n" +
-    "C	TIIS	ACM Transactions on Interactive Intelligent Systems	/journals/tiis	/journals/tiis/tiis\n" +
-    "A	AAAI	AAAI Conference on Artificial Intelligence	/conf/aaai	/conf/aaai/aaai\n" +
-    "A	NeurIPS	Annual Conference on Neural Information Processing Systems	/conf/nips	/conf/nips/neurips\n" +
-    "A	NeurIPS	Annual Conference on Neural Information Processing Systems	/conf/nips	/conf/nips/nips\n" +
-    "A	ACL	Annual Meeting of the Association for Computational Linguistics	/conf/acl	/conf/acl/acl\n" +
-    "A	CVPR	IEEE Conference on Computer Vision and Pattern Recognition	/conf/cvpr	/conf/cvpr/cvpr\n" +
-    "A	ICCV	International Conference on Computer Vision	/conf/iccv	/conf/iccv/iccv\n" +
-    "A	ICML	International Conference on Machine Learning	/conf/icml	/conf/icml/icml\n" +
-    "A	IJCAI	International Joint Conference on Artificial Intelligence	/conf/ijcai	/conf/ijcai/ijcai\n" +
-    "B	COLT	Annual Conference on Computational Learning Theory	/conf/colt	/conf/colt/colt\n" +
-    "B	EMNLP	Conference on Empirical Methods in Natural Language Processing	/conf/emnlp	/conf/emnlp/emnlp\n" +
-    "B	ECAI	European Conference on Artificial Intelligence	/conf/ecai	/conf/ecai/ecai\n" +
-    "B	ECCV	European Conference on Computer Vision	/conf/eccv	/conf/eccv/eccv\n" +
-    "B	ICRA	IEEE International Conference on Robotics and Automation	/conf/icra	/conf/icra/icra\n" +
-    "B	ICAPS	International Conference on Automated Planning and Scheduling	/conf/aips	/conf/aips/icaps\n" +
-    "B	ICCBR	International Conference on Case-Based Reasoning and Development	/conf/iccbr	/conf/iccbr/iccbr\n" +
-    "B	COLING	International Conference on Computational Linguistics	/conf/coling	/conf/coling/coling\n" +
-    "B	KR	International Conference on Principles of Knowledge Representation and Reasoning	/conf/kr	/conf/kr/kr\n" +
-    "B	UAI	International Conference on Uncertainty in Artificial Intelligence	/conf/uai	/conf/uai/uai\n" +
-    "B	AAMAS	International Joint Conference on Autonomous Agents and Multi-agent Systems	/conf/atal	/conf/atal/aamas\n" +
-    "B	PPSN	Parallel Problem Solving from Nature	/conf/ppsn	/conf/ppsn/ppsn\n" +
-    "B	NAACL	The Annual Conference of the North American Chapter of the Association for Computational Linguistics	/conf/naacl	/conf/naacl/naacl\n" +
-    "C	AISTATS	Artificial Intelligence and Statistics	/conf/aistats	/conf/aistats/aistats\n" +
-    "C	ACCV	Asian Conference on Computer Vision	/conf/accv	/conf/accv/accv\n" +
-    "C	ACML	Asian Conference on Machine Learning	/conf/acml	/conf/acml/acml\n" +
-    "C	BMVC	British Machine Vision Conference	/conf/bmvc	/conf/bmvc/bmvc\n" +
-    "C	NLPCC	CCF International Conference on Natural Language Processing and Chinese Computing	/conf/nlpcc	/conf/nlpcc/nlpcc\n" +
-    "C	CoNLL	Conference on Computational Natural Language Learning	/conf/conll	/conf/conll/conll\n" +
-    "C	GECCO	Genetic and Evolutionary Computation Conference	/conf/gecco	/conf/gecco/gecco\n" +
-    "C	ICTAI	IEEE International Conference on Tools with Artificial Intelligence	/conf/ictai	/conf/ictai/ictai\n" +
-    "C	IROS	IEEERSJ International Conference on Intelligent Robots and Systems	/conf/iros	/conf/iros/iros\n" +
-    "C	ALT	International Conference on Algorithmic Learning Theory	/conf/alt	/conf/alt/alt\n" +
-    "C	ICANN	International Conference on Artificial Neural Networks	/conf/icann	/conf/icann/icann\n" +
-    "C	FG	International Conference on Automatic Face and Gesture Recognition	/conf/fgr	/conf/fgr/fg\n" +
-    "C	ICDAR	International Conference on Document Analysis and Recognition	/conf/icdar	/conf/icdar/icdar\n" +
-    "C	ILP	International Conference on Inductive Logic Programming	/conf/ilp	/conf/ilp/ilp\n" +
-    "C	KSEM	International conference on Knowledge Science,Engineering and Management	/conf/ksem	/conf/ksem/ksem\n" +
-    "C	ICONIP	International Conference on Neural Information Processing	/conf/iconip	/conf/iconip/iconip\n" +
-    "C	ICPR	International Conference on Pattern Recognition	/conf/icpr	/conf/icpr/icpr\n" +
-    "C	ICB	International Joint Conference on Biometrics	/conf/icb	/conf/icb/icb\n" +
-    "C	IJCNN	International Joint Conference on Neural Networks	/conf/ijcnn	/conf/ijcnn/ijcnn\n" +
-    "C	PRICAI	Pacific Rim International Conference on Artificial Intelligence	/conf/pricai	/conf/pricai/pricai\n" +
-    "A	TOCHI	ACM Transactions on Computer-Human Interaction	/journals/tochi	/journals/tochi/tochi\n" +
-    "A	IJHCS	International Journal of Human Computer Studies	/journals/ijmms	/journals/ijmms/ijmms\n" +
-    "B	CSCW	Computer Supported Cooperative Work	/journals/cscw	/journals/cscw/cscw\n" +
-    "B	HCI	Human Computer Interaction	/journals/hhci	/journals/hhci/hhci\n" +
-    "B		IEEE Transactions on Human-Machine Systems	/journals/thms	/journals/thms/thms\n" +
-    "B		IEEE Transactions on Human-Machine Systems	/journals/thms	/journals/tsmc/tsmcc\n" +
-    "B	IWC	Interacting with Computers	/journals/iwc	/journals/iwc/iwc\n" +
-    "B	IJHCI	International Journal of Human-Computer Interaction	/journals/ijhci	/journals/ijhci/ijhci\n" +
-    "B	UMUAI	User Modeling and User-Adapted Interaction	/journals/umuai	/journals/umuai/umuai\n" +
-    "B	TSMC	IEEE Transactions on Systems, Man, and Cybernetics: Systems	/journals/tsmc	/journals/tsmc/tsmc\n" +
-    "C	BIT	Behaviour & Information Technology	/journals/behaviourIT	/journals/behaviourIT/behaviourIT\n" +
-    "C	PUC	Personal and Ubiquitous Computing	/journals/puc	/journals/puc/puc\n" +
-    "C	PMC	Pervasive and Mobile Computing	/journals/percom	/journals/percom/percom\n" +
-    "C	PACMHCI	Proceedings of the ACM on Human-Computer Interaction	/journals/pacmhci	/journals/pacmhci/pacmhci\n" +
-    "A	CSCW	ACM Conference on Computer Supported Cooperative Work and Social Computing	/conf/cscw	/conf/cscw/cscw\n" +
-    "A	CHI	ACM Conference on Human Factors in Computing Systems	/conf/chi	/conf/chi/chi\n" +
-    "A	UbiComp	ACM International Conference on Ubiquitous Computing	/conf/huc	/conf/huc/ubicomp\n" +
-    "A	UIST	ACM Symposium on User Interface Software and Technology	/conf/uist	/conf/uist/uist\n" +
-    "B	GROUP	ACM Conference on Supporting Group Work	/conf/group	/conf/group/group\n" +
-    "B	IUI	ACM International Conference on Intelligent User Interfaces	/conf/iui	/conf/iui/iui\n" +
-    "B	ITS	ACM International Conference on Interactive Tabletops and Surfaces	/conf/tabletop	/conf/tabletop/iss\n" +
-    "B	ITS	ACM International Conference on Interactive Tabletops and Surfaces	/conf/tabletop	/conf/tabletop/its\n" +
-    "B	ECSCW	European Conference on Computer Supported Cooperative Work	/conf/ecscw	/conf/ecscw/ecscw\n" +
-    "B	PERCOM	IEEE International Conference on Pervasive Computing and Communications	/conf/percom	/conf/percom/percom\n" +
-    "B	MobileHCI	International Conference on Human Computer Interaction with Mobile Devices and Services	/conf/mhci	/conf/mhci/mhci\n" +
-    "B	ICWSM	The International AAAI Conference on Web and Social Media	/conf/icwsm	/conf/icwsm/icwsm\n" +
-    "C	DIS	ACM Conference on Designing Interactive Systems	/conf/ACMdis	/conf/ACMdis/ACMdis\n" +
-    "C	ICMI	ACM International Conference on Multimodal Interaction	/conf/icmi	/conf/icmi/icmi\n" +
-    "C	ASSETS	ACM SIGACCESS Conference on Computers and Accessibility	/conf/assets	/conf/assets/assets\n" +
-    "C	GI	Graphics Interface conference	/conf/graphicsinterface	/conf/graphicsinterface/graphicsinterface\n" +
-    "C	UIC	IEEE International Conference on Ubiquitous Intelligence and Computing	/conf/uic	/conf/uic/uic\n" +
-    "C		IEEE World Haptics Conference	/conf/haptics	/conf/haptics/haptics\n" +
-    "C	INTERACT	IFIP TC13 Conference on Human-Computer Interaction	/conf/interact	/conf/interact/interact\n" +
-    "C	IDC	Interaction Design and Children	/conf/acmidc	/conf/acmidc/idc\n" +
-    "C	CollaborateCom	International Conference on Collaborative Computing: Networking, Applications and Worksharing	/conf/colcom	/conf/colcom/colcom\n" +
-    "C	CSCWD	International Conference on Computer Supported Cooperative Work in Design	/conf/cscwd	/conf/cscwd/cscwd\n" +
-    "C	CoopIS	International Conference on Cooperative Information Systems	/conf/coopis	/conf/coopis/coopis\n" +
-    "C	MobiQuitous	International Conference on Mobile and Ubiquitous Systems: Computing,Networking and Services	/conf/mobiquitous	/conf/mobiquitous/mobiquitous\n" +
-    "C	AVI	International Working Conference on Advanced Visual Interfaces	/conf/avi	/conf/avi/avi\n" +
-    "A 	JACM	Journal of the ACM	/journals/jacm	/journals/jacm/jacm\n" +
-    "A 	Proc. IEEE	Proceedings of the IEEE	/journals/pieee	/journals/pieee/pieee\n" +
-    "A	SCIS	Science China Information Sciences	/journals/chinaf	/journals/chinaf/chinaf\n" +
-    "B		Bioinformatics	/journals/bioinformatics	/journals/bioinformatics/bioinformatics\n" +
-    "B		Briefings in Bioinformatics	/journals/bib	/journals/bib/bib\n" +
-    "B	Cognition	Cognition: International Journal of Cognitive Science		\n" +
-    "B	TASAE	IEEE Transactions on Automation Science and Engineering	/journals/tase	/journals/tase/tase\n" +
-    "B	TGARS	IEEE Transactions on Geoscience and Remote Sensing	/journals/tgrs	/journals/tgrs/tgrs\n" +
-    "B	TITS	IEEE Transactions on Intelligent Transportation Systems	/journals/tits	/journals/tits/tits\n" +
-    "B	TMI	IEEE Transactions on Medical Imaging	/journals/tmi	/journals/tmi/tmi\n" +
-    "B	TR	IEEE Transactions on Robotics	/journals/trob	/journals/trob/trob\n" +
-    "B	TCBB	IEEE-ACM Transactions on Computational Biology and Bioinformatics	/journals/tcbb	/journals/tcbb/tcbb\n" +
-    "B	JCST	Journal of Computer Science and Technology	/journals/jcst	/journals/jcst/jcst\n" +
-    "B	JAMIA	Journal of the American Medical Informatics Association	/journals/jamia	/journals/jamia/jamia\n" +
-    "B		PLOS Computational Biology	/journals/ploscb	/journals/ploscb/ploscb\n" +
-    "B		The Computer Journal	/journals/cj	/journals/cj/cj\n" +
-    "B		World Wide Web Journal	/journals/www	/journals/www/www\n" +
-    "B	FCS	Frontiers of Computer Science	/journals/fcsc	/journals/fcsc/fcsc\n" +
-    "C		BMC Bioinformatics	/journals/bmcbi	/journals/bmcbi/bmcbi\n" +
-    "C		Cybernetics and Systems	/journals/cas	/journals/cas/cas\n" +
-    "C		IEEE Geoscience and Remote Sensing Letters	/journals/lgrs	/journals/lgrs/lgrs\n" +
-    "C	JBHI	IEEE Journal of Biomedical and Health Informatics	/journals/titb	/journals/titb/titb\n" +
-    "C	TBD	IEEE Transactions on Big Data	/journals/tbd	/journals/tbd/tbd\n" +
-    "C		IET Intelligent Transport Systems		\n" +
-    "C	JBI	Journal of Biomedical Informatics	/journals/jbi	/journals/jbi/jbi\n" +
-    "C		Medical Image Analysis	/journals/mia	/journals/mia/mia\n" +
-    "C	TII	IEEE Transactions on Industrial Informatics	/journals/tii	/journals/tii/tii\n" +
-    "C	TCPS	ACM Transactions on Cyber-Physical Systems	/journals/tcps	/journals/tcps/tcps\n" +
-    "C	TOCE	ACM Transactions on Computing Education	/journals/jeric	/journals/jeric/toce\n" +
-    "C	TOCE	ACM Transactions on Computing Education	/journals/jeric	/journals/jeric/jeric\n" +
-    "C	FITEE	Frontiers of Information Technology & Electronic Engineering	/journals/jzusc	/journals/jzusc/jzusc\n" +
-    "C	TCSS	IEEE Transaction on Computational Social Systems	/journals/tcss	/journals/tcss/tcss\n" +
-    "C		IEEE Transactions on Reliability	/journals/tr	/journals/tr/tr\n" +
-    "A	WWW	International World Wide Web Conferences	/conf/www	/conf/www/www\n" +
-    "A	RTSS	Real-Time Systems Symposium	/conf/rtss	/conf/rtss/rtss\n" +
-    "A	WINE	Conference on Web and Internet Economics	/conf/wine	/conf/wine/wine\n" +
-    "B	CogSci	Cognitive Science Society Annual Conference	/conf/cogsci	/conf/cogsci/cogsci\n" +
-    "B	BIBM	IEEE International Conference on Bioinformatics and Biomedicine	/conf/bibm	/conf/bibm/bibm\n" +
-    "B	EMSOFT	International Conference on Embedded Software	/conf/emsoft	/conf/emsoft/emsoft\n" +
-    "B	ISMB	International conference on Intelligent Systems for Molecular Biology	/journals/bioinformatics	/journals/bioinformatics/bioinformatics\n" +
-    "B	RECOMB	International Conference on Research in Computational Molecular Biology	/conf/recomb	/conf/recomb/recomb\n" +
-    "C	AMIA	American Medical Informatics Association Annual Symposium	/conf/amia	/conf/amia/amia\n" +
-    "C	APBC	Asia Pacific Bioinformatics Conference	/conf/apbc	/conf/apbc/apbc\n" +
-    "C		IEEE International Conference on Big Data	/conf/bigdataconf	/conf/bigdataconf/bigdataconf\n" +
-    "C		IEEE International Conference on Cloud Computing	/conf/IEEEcloud	/conf/IEEEcloud/IEEEcloud\n" +
-    "C	SMC	IEEE International Conference on Systems, Man, and Cybernetics	/conf/smc	/conf/smc/smc\n" +
-    "C	COSIT	International Conference on Spatial Information Theory	/conf/cosit	/conf/cosit/cosit\n" +
-    "C	ISBRA	International Symposium on Bioinformatics Research and Applications	/conf/isbra	/conf/isbra/isbra\n" +
-    "C	SAGT	International Symposium on Algorithmic Game Theory	/conf/sagt	/conf/sagt/sagt\n" +
-    "C	SIGSPATIAL	ACM SIGSPATIAL International Conference on Advances in Geographic Information Systems	/conf/gis	/conf/gis/gis\n" +
-    "C	ICIC	International Conference on Intelligent Computing	/conf/icic	/conf/icic/icic";
-=======
   "A	TOCS	ACM Transactions on Computer Systems	/journals/tocs	/journals/tocs/tocs\n" +
   "A	TOS	ACM Transactions on Storage	/journals/tos	/journals/tos/tos\n" +
   "A	TCAD	IEEE Transactions On Computer-Aided Design Of Integrated Circuits And System	/journals/tcad	/journals/tcad/tcad\n" +
@@ -924,6 +243,7 @@
   "A	PLDI	ACM SIGPLAN Symposium on Programming Language Design & Implementation	/conf/pldi	/conf/pldi/pldi\n" +
   "A	POPL	ACM SIGPLAN-SIGACT Symposium on Principles of Programming Languages	/conf/popl	/conf/popl/popl\n" +
   "A	FSE/ESEC	ACM SIGSOFT Symposium on the Foundation of Software Engineering/ European Software Engineering Conference	/conf/sigsoft	/conf/sigsoft/fse\n" +
+  "A	FSE 	ACM INTERNATIONAL CONFERENCE ON THE FOUNDATIONS OF SOFTWARE ENGINEERING	/conf/sigsoft	/conf/sigsoft/fse\n" +
   "A	SOSP	ACM Symposium on Operating Systems Principles	/conf/sosp	/conf/sosp/sosp\n" +
   "A	OOPSLA	Conference on Object-Oriented Programming Systems, Languages,and Applications	/conf/oopsla	/conf/oopsla/oopsla\n" +
   "A	ASE	International Conference on Automated Software Engineering	/conf/kbse	/conf/kbse/ase\n" +
@@ -1367,7 +687,6 @@
   "C	ICIC	International Conference on Intelligent Computing	/conf/icic	/conf/icic/icic\n" +
   "E	ICLR	International Conference on Learning Representations	/conf/iclr	/conf/iclr/iclr\n" +
   "P		arXiv	/journals/corr	/journals/corr/corr";
->>>>>>> 916858f1
 
 var ccfRankFull = {};
 var ccfRankAbbr = {};
