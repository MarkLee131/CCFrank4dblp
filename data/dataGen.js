--- conflicted
+++ resolved
@@ -682,14 +682,10 @@
     "C	ISBRA	International Symposium on Bioinformatics Research and Applications	/conf/isbra	/conf/isbra/isbra\n" +
     "C	SAGT	International Symposium on Algorithmic Game Theory	/conf/sagt	/conf/sagt/sagt\n" +
     "C	SIGSPATIAL	ACM SIGSPATIAL International Conference on Advances in Geographic Information Systems	/conf/gis	/conf/gis/gis\n" +
-<<<<<<< HEAD
     "A	IMWUT	Proceedings of the ACM on Interactive, Mobile, Wearable and Ubiquitous Technologies	/journals/imwut	/journals/imwut/imwut\n" +
-    "C	ICIC	International Conference on Intelligent Computing	/conf/icic	/conf/icic/icic";
-=======
     "C	ICIC	International Conference on Intelligent Computing	/conf/icic	/conf/icic/icic\n" +
     "E	ICLR	International Conference on Learning Representations	/conf/iclr	/conf/iclr/iclr\n" +
     "P		arXiv	/journals/corr	/journals/corr/corr";
->>>>>>> 113c1485
 
 var ccfRankFull = {};
 var ccfRankAbbr = {};
